{-# LANGUAGE CPP #-}
{-# LANGUAGE BangPatterns #-}
#if __GLASGOW_HASKELL__
{-# LANGUAGE MagicHash, DeriveDataTypeable, StandaloneDeriving #-}
{-# LANGUAGE ScopedTypeVariables #-}
#endif
#if !defined(TESTING) && __GLASGOW_HASKELL__ >= 703
{-# LANGUAGE Trustworthy #-}
#endif
#if __GLASGOW_HASKELL__ >= 708
{-# LANGUAGE TypeFamilies #-}
#endif

#include "containers.h"

-----------------------------------------------------------------------------
-- |
-- Module      :  Data.IntMap.Internal
-- Copyright   :  (c) Daan Leijen 2002
--                (c) Andriy Palamarchuk 2008
--                (c) wren romano 2016
-- License     :  BSD-style
-- Maintainer  :  libraries@haskell.org
-- Portability :  portable
--
-- = WARNING
--
-- This module is considered __internal__.
--
-- The Package Versioning Policy __does not apply__.
--
-- This contents of this module may change __in any way whatsoever__
-- and __without any warning__ between minor versions of this package.
--
-- Authors importing this module are expected to track development
-- closely.
--
-- = Description
--
-- This defines the data structures and core (hidden) manipulations
-- on representations.
-----------------------------------------------------------------------------

-- [Note: INLINE bit fiddling]
-- ~~~~~~~~~~~~~~~~~~~~~~~~~~~
-- It is essential that the bit fiddling functions like mask, zero, branchMask
-- etc are inlined. If they do not, the memory allocation skyrockets. The GHC
-- usually gets it right, but it is disastrous if it does not. Therefore we
-- explicitly mark these functions INLINE.


-- [Note: Local 'go' functions and capturing]
-- ~~~~~~~~~~~~~~~~~~~~~~~~~~~~~~~~~~~~~~~~~~
-- Care must be taken when using 'go' function which captures an argument.
-- Sometimes (for example when the argument is passed to a data constructor,
-- as in insert), GHC heap-allocates more than necessary. Therefore C-- code
-- must be checked for increased allocation when creating and modifying such
-- functions.


-- [Note: Order of constructors]
-- ~~~~~~~~~~~~~~~~~~~~~~~~~~~~~
-- The order of constructors of IntMap matters when considering performance.
-- Currently in GHC 7.0, when type has 3 constructors, they are matched from
-- the first to the last -- the best performance is achieved when the
-- constructors are ordered by frequency.
-- On GHC 7.0, reordering constructors from Nil | Tip | Bin to Bin | Tip | Nil
-- improves the benchmark by circa 10%.

module Data.IntMap.Internal (
    -- * Map type
      IntMap(..), Key          -- instance Eq,Show

    -- * Operators
    , (!), (\\)

    -- * Query
    , null
    , size
    , member
    , notMember
    , lookup
    , findWithDefault
    , lookupLT
    , lookupGT
    , lookupLE
    , lookupGE

    -- * Construction
    , empty
    , singleton

    -- ** Insertion
    , insert
    , insertWith
    , insertWithKey
    , insertLookupWithKey

    -- ** Delete\/Update
    , delete
    , adjust
    , adjustWithKey
    , update
    , updateWithKey
    , updateLookupWithKey
    , alter
    , alterF

    -- * Combine

    -- ** Union
    , union
    , unionWith
    , unionWithKey
    , unions
    , unionsWith

    -- ** Difference
    , difference
    , differenceWith
    , differenceWithKey

    -- ** Intersection
    , intersection
    , intersectionWith
    , intersectionWithKey

    -- ** General combining function
    , SimpleWhenMissing
    , SimpleWhenMatched
    , runWhenMatched
    , runWhenMissing
    , merge
    -- *** @WhenMatched@ tactics
    , zipWithMaybeMatched
    , zipWithMatched
    -- *** @WhenMissing@ tactics
    , mapMaybeMissing
    , dropMissing
    , preserveMissing
    , mapMissing
    , filterMissing

    -- ** Applicative general combining function
    , WhenMissing (..)
    , WhenMatched (..)
    , mergeA
    -- *** @WhenMatched@ tactics
    -- | The tactics described for 'merge' work for
    -- 'mergeA' as well. Furthermore, the following
    -- are available.
    , zipWithMaybeAMatched
    , zipWithAMatched
    -- *** @WhenMissing@ tactics
    -- | The tactics described for 'merge' work for
    -- 'mergeA' as well. Furthermore, the following
    -- are available.
    , traverseMaybeMissing
    , traverseMissing
    , filterAMissing

    -- ** Deprecated general combining function
    , mergeWithKey
    , mergeWithKey'

    -- * Traversal
    -- ** Map
    , map
    , mapWithKey
    , traverseWithKey
    , mapAccum
    , mapAccumWithKey
    , mapAccumRWithKey
    , mapKeys
    , mapKeysWith
    , mapKeysMonotonic

    -- * Folds
    , foldr
    , foldl
    , foldrWithKey
    , foldlWithKey
    , foldMapWithKey

    -- ** Strict folds
    , foldr'
    , foldl'
    , foldrWithKey'
    , foldlWithKey'

    -- * Conversion
    , elems
    , keys
    , assocs
    , keysSet
    , fromSet

    -- ** Lists
    , toList
    , fromList
    , fromListWith
    , fromListWithKey

    -- ** Ordered lists
    , toAscList
    , toDescList
    , fromAscList
    , fromAscListWith
    , fromAscListWithKey
    , fromDistinctAscList

    -- * Filter
    , filter
    , filterWithKey
    , restrictKeys
    , withoutKeys
    , partition
    , partitionWithKey

    , mapMaybe
    , mapMaybeWithKey
    , mapEither
    , mapEitherWithKey

    , split
    , splitLookup
    , splitRoot

    -- * Submap
    , isSubmapOf, isSubmapOfBy
    , isProperSubmapOf, isProperSubmapOfBy

    -- * Min\/Max
    , findMin
    , findMax
    , deleteMin
    , deleteMax
    , deleteFindMin
    , deleteFindMax
    , updateMin
    , updateMax
    , updateMinWithKey
    , updateMaxWithKey
    , minView
    , maxView
    , minViewWithKey
    , maxViewWithKey

    -- * Debugging
    , showTree
    , showTreeWith

    -- * Internal types
    , Mask, Prefix, Nat

    -- * Utility
    , natFromInt
    , intFromNat
    , link
    , bin
    , binCheckLeft
    , binCheckRight
    , zero
    , nomatch
    , match
    , mask
    , maskW
    , shorter
    , branchMask
    , highestBitMask

    -- * Used by "IntMap.Merge.Lazy" and "IntMap.Merge.Strict"
    , mapWhenMissing
    , mapWhenMatched
    , lmapWhenMissing
    , contramapFirstWhenMatched
    , contramapSecondWhenMatched
    , mapGentlyWhenMissing
    , mapGentlyWhenMatched
    ) where

#if MIN_VERSION_base(4,8,0)
import Data.Functor.Identity (Identity (..))
import Control.Applicative (liftA2)
#else
import Control.Applicative (Applicative(pure, (<*>)), (<$>), liftA2)
import Data.Monoid (Monoid(..))
import Data.Traversable (Traversable(traverse))
import Data.Word (Word)
#endif
#if MIN_VERSION_base(4,9,0)
import Data.Semigroup (Semigroup((<>), stimes), stimesIdempotentMonoid)
import Data.Functor.Classes
#endif

import Control.DeepSeq (NFData(rnf))
import Control.Monad (liftM)
import Data.Bits
import qualified Data.Foldable as Foldable
import Data.Maybe (fromMaybe)
import Data.Typeable
import Prelude hiding (lookup, map, filter, foldr, foldl, null)

import Data.IntSet.Internal (Key)
import qualified Data.IntSet.Internal as IntSet
import Utils.Containers.Internal.BitUtil
import Utils.Containers.Internal.StrictFold
import Utils.Containers.Internal.StrictPair

#if __GLASGOW_HASKELL__
import Data.Data (Data(..), Constr, mkConstr, constrIndex, Fixity(Prefix),
                  DataType, mkDataType)
import GHC.Exts (build)
#if !MIN_VERSION_base(4,8,0)
import Data.Functor ((<$))
#endif
#if __GLASGOW_HASKELL__ >= 708
import qualified GHC.Exts as GHCExts
#endif
import Text.Read
#endif
import qualified Control.Category as Category
#if __GLASGOW_HASKELL__ >= 709
import Data.Coerce
#endif


-- A "Nat" is a natural machine word (an unsigned Int)
type Nat = Word

natFromInt :: Key -> Nat
natFromInt = fromIntegral
{-# INLINE natFromInt #-}

intFromNat :: Nat -> Key
intFromNat = fromIntegral
{-# INLINE intFromNat #-}

{--------------------------------------------------------------------
  Types
--------------------------------------------------------------------}


-- | A map of integers to values @a@.

-- See Note: Order of constructors
data IntMap a = Bin {-# UNPACK #-} !Prefix
                    {-# UNPACK #-} !Mask
                    !(IntMap a)
                    !(IntMap a)
              | Tip {-# UNPACK #-} !Key a
              | Nil

type Prefix = Int
type Mask   = Int


-- Some stuff from "Data.IntSet.Internal", for 'restrictKeys' and
-- 'withoutKeys' to use.
type IntSetPrefix = Int
type IntSetBitMap = Word

bitmapOf :: Int -> IntSetBitMap
bitmapOf x = shiftLL 1 (x .&. IntSet.suffixBitMask)
{-# INLINE bitmapOf #-}

{--------------------------------------------------------------------
  Operators
--------------------------------------------------------------------}

-- | /O(min(n,W))/. Find the value at a key.
-- Calls 'error' when the element can not be found.
--
-- > fromList [(5,'a'), (3,'b')] ! 1    Error: element not in the map
-- > fromList [(5,'a'), (3,'b')] ! 5 == 'a'

(!) :: IntMap a -> Key -> a
(!) m k = find k m

-- | Same as 'difference'.
(\\) :: IntMap a -> IntMap b -> IntMap a
m1 \\ m2 = difference m1 m2

infixl 9 \\{-This comment teaches CPP correct behaviour -}

{--------------------------------------------------------------------
  Types
--------------------------------------------------------------------}

instance Monoid (IntMap a) where
    mempty  = empty
    mconcat = unions
#if !(MIN_VERSION_base(4,9,0))
    mappend = union
#else
    mappend = (<>)

instance Semigroup (IntMap a) where
    (<>)    = union
    stimes  = stimesIdempotentMonoid
#endif

instance Foldable.Foldable IntMap where
  fold = go
    where go Nil = mempty
          go (Tip _ v) = v
          go (Bin _ _ l r) = go l `mappend` go r
  {-# INLINABLE fold #-}
  foldr = foldr
  {-# INLINE foldr #-}
  foldl = foldl
  {-# INLINE foldl #-}
  foldMap f t = go t
    where go Nil = mempty
          go (Tip _ v) = f v
          go (Bin _ _ l r) = go l `mappend` go r
  {-# INLINE foldMap #-}

#if MIN_VERSION_base(4,6,0)
  foldl' = foldl'
  {-# INLINE foldl' #-}
  foldr' = foldr'
  {-# INLINE foldr' #-}
#endif
#if MIN_VERSION_base(4,8,0)
  length = size
  {-# INLINE length #-}
  null   = null
  {-# INLINE null #-}
  toList = elems -- NB: Foldable.toList /= IntMap.toList
  {-# INLINE toList #-}
  elem = go
    where go !_ Nil = False
          go x (Tip _ y) = x == y
          go x (Bin _ _ l r) = go x l || go x r
  {-# INLINABLE elem #-}
  maximum = start
    where start Nil = error "Data.Foldable.maximum (for Data.IntMap): empty map"
          start (Tip _ y) = y
          start (Bin _ _ l r) = go (start l) r

          go !m Nil = m
          go m (Tip _ y) = max m y
          go m (Bin _ _ l r) = go (go m l) r
  {-# INLINABLE maximum #-}
  minimum = start
    where start Nil = error "Data.Foldable.minimum (for Data.IntMap): empty map"
          start (Tip _ y) = y
          start (Bin _ _ l r) = go (start l) r

          go !m Nil = m
          go m (Tip _ y) = min m y
          go m (Bin _ _ l r) = go (go m l) r
  {-# INLINABLE minimum #-}
  sum = foldl' (+) 0
  {-# INLINABLE sum #-}
  product = foldl' (*) 1
  {-# INLINABLE product #-}
#endif

instance Traversable IntMap where
    traverse f = traverseWithKey (\_ -> f)
    {-# INLINE traverse #-}

instance NFData a => NFData (IntMap a) where
    rnf Nil = ()
    rnf (Tip _ v) = rnf v
    rnf (Bin _ _ l r) = rnf l `seq` rnf r

#if __GLASGOW_HASKELL__

{--------------------------------------------------------------------
  A Data instance
--------------------------------------------------------------------}

-- This instance preserves data abstraction at the cost of inefficiency.
-- We provide limited reflection services for the sake of data abstraction.

instance Data a => Data (IntMap a) where
  gfoldl f z im = z fromList `f` (toList im)
  toConstr _     = fromListConstr
  gunfold k z c  = case constrIndex c of
    1 -> k (z fromList)
    _ -> error "gunfold"
  dataTypeOf _   = intMapDataType
  dataCast1 f    = gcast1 f

fromListConstr :: Constr
fromListConstr = mkConstr intMapDataType "fromList" [] Prefix

intMapDataType :: DataType
intMapDataType = mkDataType "Data.IntMap.Internal.IntMap" [fromListConstr]

#endif

{--------------------------------------------------------------------
  Query
--------------------------------------------------------------------}
-- | /O(1)/. Is the map empty?
--
-- > Data.IntMap.null (empty)           == True
-- > Data.IntMap.null (singleton 1 'a') == False

null :: IntMap a -> Bool
null Nil = True
null _   = False
{-# INLINE null #-}

-- | /O(n)/. Number of elements in the map.
--
-- > size empty                                   == 0
-- > size (singleton 1 'a')                       == 1
-- > size (fromList([(1,'a'), (2,'c'), (3,'b')])) == 3
size :: IntMap a -> Int
size (Bin _ _ l r) = size l + size r
size (Tip _ _) = 1
size Nil = 0

-- | /O(min(n,W))/. Is the key a member of the map?
--
-- > member 5 (fromList [(5,'a'), (3,'b')]) == True
-- > member 1 (fromList [(5,'a'), (3,'b')]) == False

-- See Note: Local 'go' functions and capturing]
member :: Key -> IntMap a -> Bool
member !k = go
  where
    go (Bin p m l r) | nomatch k p m = False
                     | zero k m  = go l
                     | otherwise = go r
    go (Tip kx _) = k == kx
    go Nil = False

-- | /O(min(n,W))/. Is the key not a member of the map?
--
-- > notMember 5 (fromList [(5,'a'), (3,'b')]) == False
-- > notMember 1 (fromList [(5,'a'), (3,'b')]) == True

notMember :: Key -> IntMap a -> Bool
notMember k m = not $ member k m

-- | /O(min(n,W))/. Lookup the value at a key in the map. See also 'Data.Map.lookup'.

-- See Note: Local 'go' functions and capturing]
lookup :: Key -> IntMap a -> Maybe a
lookup !k = go
  where
    go (Bin p m l r) | nomatch k p m = Nothing
                     | zero k m  = go l
                     | otherwise = go r
    go (Tip kx x) | k == kx   = Just x
                  | otherwise = Nothing
    go Nil = Nothing


-- See Note: Local 'go' functions and capturing]
find :: Key -> IntMap a -> a
find !k = go
  where
    go (Bin p m l r) | nomatch k p m = not_found
                     | zero k m  = go l
                     | otherwise = go r
    go (Tip kx x) | k == kx   = x
                  | otherwise = not_found
    go Nil = not_found

    not_found = error ("IntMap.!: key " ++ show k ++ " is not an element of the map")

-- | /O(min(n,W))/. The expression @('findWithDefault' def k map)@
-- returns the value at key @k@ or returns @def@ when the key is not an
-- element of the map.
--
-- > findWithDefault 'x' 1 (fromList [(5,'a'), (3,'b')]) == 'x'
-- > findWithDefault 'x' 5 (fromList [(5,'a'), (3,'b')]) == 'a'

-- See Note: Local 'go' functions and capturing]
findWithDefault :: a -> Key -> IntMap a -> a
findWithDefault def !k = go
  where
    go (Bin p m l r) | nomatch k p m = def
                     | zero k m  = go l
                     | otherwise = go r
    go (Tip kx x) | k == kx   = x
                  | otherwise = def
    go Nil = def

-- | /O(log n)/. Find largest key smaller than the given one and return the
-- corresponding (key, value) pair.
--
-- > lookupLT 3 (fromList [(3,'a'), (5,'b')]) == Nothing
-- > lookupLT 4 (fromList [(3,'a'), (5,'b')]) == Just (3, 'a')

-- See Note: Local 'go' functions and capturing.
lookupLT :: Key -> IntMap a -> Maybe (Key, a)
lookupLT !k t = case t of
    Bin _ m l r | m < 0 -> if k >= 0 then go r l else go Nil r
    _ -> go Nil t
  where
    go def (Bin p m l r)
      | nomatch k p m = if k < p then unsafeFindMax def else unsafeFindMax r
      | zero k m  = go def l
      | otherwise = go l r
    go def (Tip ky y)
      | k <= ky   = unsafeFindMax def
      | otherwise = Just (ky, y)
    go def Nil = unsafeFindMax def

-- | /O(log n)/. Find smallest key greater than the given one and return the
-- corresponding (key, value) pair.
--
-- > lookupGT 4 (fromList [(3,'a'), (5,'b')]) == Just (5, 'b')
-- > lookupGT 5 (fromList [(3,'a'), (5,'b')]) == Nothing

-- See Note: Local 'go' functions and capturing.
lookupGT :: Key -> IntMap a -> Maybe (Key, a)
lookupGT !k t = case t of
    Bin _ m l r | m < 0 -> if k >= 0 then go Nil l else go l r
    _ -> go Nil t
  where
    go def (Bin p m l r)
      | nomatch k p m = if k < p then unsafeFindMin l else unsafeFindMin def
      | zero k m  = go r l
      | otherwise = go def r
    go def (Tip ky y)
      | k >= ky   = unsafeFindMin def
      | otherwise = Just (ky, y)
    go def Nil = unsafeFindMin def

-- | /O(log n)/. Find largest key smaller or equal to the given one and return
-- the corresponding (key, value) pair.
--
-- > lookupLE 2 (fromList [(3,'a'), (5,'b')]) == Nothing
-- > lookupLE 4 (fromList [(3,'a'), (5,'b')]) == Just (3, 'a')
-- > lookupLE 5 (fromList [(3,'a'), (5,'b')]) == Just (5, 'b')

-- See Note: Local 'go' functions and capturing.
lookupLE :: Key -> IntMap a -> Maybe (Key, a)
lookupLE !k t = case t of
    Bin _ m l r | m < 0 -> if k >= 0 then go r l else go Nil r
    _ -> go Nil t
  where
    go def (Bin p m l r)
      | nomatch k p m = if k < p then unsafeFindMax def else unsafeFindMax r
      | zero k m  = go def l
      | otherwise = go l r
    go def (Tip ky y)
      | k < ky    = unsafeFindMax def
      | otherwise = Just (ky, y)
    go def Nil = unsafeFindMax def

-- | /O(log n)/. Find smallest key greater or equal to the given one and return
-- the corresponding (key, value) pair.
--
-- > lookupGE 3 (fromList [(3,'a'), (5,'b')]) == Just (3, 'a')
-- > lookupGE 4 (fromList [(3,'a'), (5,'b')]) == Just (5, 'b')
-- > lookupGE 6 (fromList [(3,'a'), (5,'b')]) == Nothing

-- See Note: Local 'go' functions and capturing.
lookupGE :: Key -> IntMap a -> Maybe (Key, a)
lookupGE !k t = case t of
    Bin _ m l r | m < 0 -> if k >= 0 then go Nil l else go l r
    _ -> go Nil t
  where
    go def (Bin p m l r)
      | nomatch k p m = if k < p then unsafeFindMin l else unsafeFindMin def
      | zero k m  = go r l
      | otherwise = go def r
    go def (Tip ky y)
      | k > ky    = unsafeFindMin def
      | otherwise = Just (ky, y)
    go def Nil = unsafeFindMin def


-- Helper function for lookupGE and lookupGT. It assumes that if a Bin node is
-- given, it has m > 0.
unsafeFindMin :: IntMap a -> Maybe (Key, a)
unsafeFindMin Nil = Nothing
unsafeFindMin (Tip ky y) = Just (ky, y)
unsafeFindMin (Bin _ _ l _) = unsafeFindMin l

-- Helper function for lookupLE and lookupLT. It assumes that if a Bin node is
-- given, it has m > 0.
unsafeFindMax :: IntMap a -> Maybe (Key, a)
unsafeFindMax Nil = Nothing
unsafeFindMax (Tip ky y) = Just (ky, y)
unsafeFindMax (Bin _ _ _ r) = unsafeFindMax r

{--------------------------------------------------------------------
  Construction
--------------------------------------------------------------------}
-- | /O(1)/. The empty map.
--
-- > empty      == fromList []
-- > size empty == 0

empty :: IntMap a
empty
  = Nil
{-# INLINE empty #-}

-- | /O(1)/. A map of one element.
--
-- > singleton 1 'a'        == fromList [(1, 'a')]
-- > size (singleton 1 'a') == 1

singleton :: Key -> a -> IntMap a
singleton k x
  = Tip k x
{-# INLINE singleton #-}

{--------------------------------------------------------------------
  Insert
--------------------------------------------------------------------}
-- | /O(min(n,W))/. Insert a new key\/value pair in the map.
-- If the key is already present in the map, the associated value is
-- replaced with the supplied value, i.e. 'insert' is equivalent to
-- @'insertWith' 'const'@.
--
-- > insert 5 'x' (fromList [(5,'a'), (3,'b')]) == fromList [(3, 'b'), (5, 'x')]
-- > insert 7 'x' (fromList [(5,'a'), (3,'b')]) == fromList [(3, 'b'), (5, 'a'), (7, 'x')]
-- > insert 5 'x' empty                         == singleton 5 'x'

insert :: Key -> a -> IntMap a -> IntMap a
insert !k x t@(Bin p m l r)
  | nomatch k p m = link k (Tip k x) p t
  | zero k m      = Bin p m (insert k x l) r
  | otherwise     = Bin p m l (insert k x r)
insert k x t@(Tip ky _)
  | k==ky         = Tip k x
  | otherwise     = link k (Tip k x) ky t
insert k x Nil = Tip k x

-- right-biased insertion, used by 'union'
-- | /O(min(n,W))/. Insert with a combining function.
-- @'insertWith' f key value mp@
-- will insert the pair (key, value) into @mp@ if key does
-- not exist in the map. If the key does exist, the function will
-- insert @f new_value old_value@.
--
-- > insertWith (++) 5 "xxx" (fromList [(5,"a"), (3,"b")]) == fromList [(3, "b"), (5, "xxxa")]
-- > insertWith (++) 7 "xxx" (fromList [(5,"a"), (3,"b")]) == fromList [(3, "b"), (5, "a"), (7, "xxx")]
-- > insertWith (++) 5 "xxx" empty                         == singleton 5 "xxx"

insertWith :: (a -> a -> a) -> Key -> a -> IntMap a -> IntMap a
insertWith f k x t
  = insertWithKey (\_ x' y' -> f x' y') k x t

-- | /O(min(n,W))/. Insert with a combining function.
-- @'insertWithKey' f key value mp@
-- will insert the pair (key, value) into @mp@ if key does
-- not exist in the map. If the key does exist, the function will
-- insert @f key new_value old_value@.
--
-- > let f key new_value old_value = (show key) ++ ":" ++ new_value ++ "|" ++ old_value
-- > insertWithKey f 5 "xxx" (fromList [(5,"a"), (3,"b")]) == fromList [(3, "b"), (5, "5:xxx|a")]
-- > insertWithKey f 7 "xxx" (fromList [(5,"a"), (3,"b")]) == fromList [(3, "b"), (5, "a"), (7, "xxx")]
-- > insertWithKey f 5 "xxx" empty                         == singleton 5 "xxx"

insertWithKey :: (Key -> a -> a -> a) -> Key -> a -> IntMap a -> IntMap a
insertWithKey f !k x t@(Bin p m l r)
  | nomatch k p m = link k (Tip k x) p t
  | zero k m      = Bin p m (insertWithKey f k x l) r
  | otherwise     = Bin p m l (insertWithKey f k x r)
insertWithKey f k x t@(Tip ky y)
  | k == ky       = Tip k (f k x y)
  | otherwise     = link k (Tip k x) ky t
insertWithKey _ k x Nil = Tip k x

-- | /O(min(n,W))/. The expression (@'insertLookupWithKey' f k x map@)
-- is a pair where the first element is equal to (@'lookup' k map@)
-- and the second element equal to (@'insertWithKey' f k x map@).
--
-- > let f key new_value old_value = (show key) ++ ":" ++ new_value ++ "|" ++ old_value
-- > insertLookupWithKey f 5 "xxx" (fromList [(5,"a"), (3,"b")]) == (Just "a", fromList [(3, "b"), (5, "5:xxx|a")])
-- > insertLookupWithKey f 7 "xxx" (fromList [(5,"a"), (3,"b")]) == (Nothing,  fromList [(3, "b"), (5, "a"), (7, "xxx")])
-- > insertLookupWithKey f 5 "xxx" empty                         == (Nothing,  singleton 5 "xxx")
--
-- This is how to define @insertLookup@ using @insertLookupWithKey@:
--
-- > let insertLookup kx x t = insertLookupWithKey (\_ a _ -> a) kx x t
-- > insertLookup 5 "x" (fromList [(5,"a"), (3,"b")]) == (Just "a", fromList [(3, "b"), (5, "x")])
-- > insertLookup 7 "x" (fromList [(5,"a"), (3,"b")]) == (Nothing,  fromList [(3, "b"), (5, "a"), (7, "x")])

insertLookupWithKey :: (Key -> a -> a -> a) -> Key -> a -> IntMap a -> (Maybe a, IntMap a)
insertLookupWithKey f !k x t@(Bin p m l r)
  | nomatch k p m = (Nothing,link k (Tip k x) p t)
  | zero k m      = let (found,l') = insertLookupWithKey f k x l
                    in (found,Bin p m l' r)
  | otherwise     = let (found,r') = insertLookupWithKey f k x r
                    in (found,Bin p m l r')
insertLookupWithKey f k x t@(Tip ky y)
  | k == ky       = (Just y,Tip k (f k x y))
  | otherwise     = (Nothing,link k (Tip k x) ky t)
insertLookupWithKey _ k x Nil = (Nothing,Tip k x)


{--------------------------------------------------------------------
  Deletion
--------------------------------------------------------------------}
-- | /O(min(n,W))/. Delete a key and its value from the map. When the key is not
-- a member of the map, the original map is returned.
--
-- > delete 5 (fromList [(5,"a"), (3,"b")]) == singleton 3 "b"
-- > delete 7 (fromList [(5,"a"), (3,"b")]) == fromList [(3, "b"), (5, "a")]
-- > delete 5 empty                         == empty

delete :: Key -> IntMap a -> IntMap a
delete !k t@(Bin p m l r)
  | nomatch k p m = t
  | zero k m      = binCheckLeft p m (delete k l) r
  | otherwise     = binCheckRight p m l (delete k r)
delete k t@(Tip ky _)
  | k == ky       = Nil
  | otherwise     = t
delete _k Nil = Nil

-- | /O(min(n,W))/. Adjust a value at a specific key. When the key is not
-- a member of the map, the original map is returned.
--
-- > adjust ("new " ++) 5 (fromList [(5,"a"), (3,"b")]) == fromList [(3, "b"), (5, "new a")]
-- > adjust ("new " ++) 7 (fromList [(5,"a"), (3,"b")]) == fromList [(3, "b"), (5, "a")]
-- > adjust ("new " ++) 7 empty                         == empty

adjust ::  (a -> a) -> Key -> IntMap a -> IntMap a
adjust f k m
  = adjustWithKey (\_ x -> f x) k m

-- | /O(min(n,W))/. Adjust a value at a specific key. When the key is not
-- a member of the map, the original map is returned.
--
-- > let f key x = (show key) ++ ":new " ++ x
-- > adjustWithKey f 5 (fromList [(5,"a"), (3,"b")]) == fromList [(3, "b"), (5, "5:new a")]
-- > adjustWithKey f 7 (fromList [(5,"a"), (3,"b")]) == fromList [(3, "b"), (5, "a")]
-- > adjustWithKey f 7 empty                         == empty

adjustWithKey ::  (Key -> a -> a) -> Key -> IntMap a -> IntMap a
adjustWithKey f !k t@(Bin p m l r)
  | nomatch k p m = t
  | zero k m      = Bin p m (adjustWithKey f k l) r
  | otherwise     = Bin p m l (adjustWithKey f k r)
adjustWithKey f k t@(Tip ky y)
  | k == ky       = Tip ky (f k y)
  | otherwise     = t
adjustWithKey _ _ Nil = Nil


-- | /O(min(n,W))/. The expression (@'update' f k map@) updates the value @x@
-- at @k@ (if it is in the map). If (@f x@) is 'Nothing', the element is
-- deleted. If it is (@'Just' y@), the key @k@ is bound to the new value @y@.
--
-- > let f x = if x == "a" then Just "new a" else Nothing
-- > update f 5 (fromList [(5,"a"), (3,"b")]) == fromList [(3, "b"), (5, "new a")]
-- > update f 7 (fromList [(5,"a"), (3,"b")]) == fromList [(3, "b"), (5, "a")]
-- > update f 3 (fromList [(5,"a"), (3,"b")]) == singleton 5 "a"

update ::  (a -> Maybe a) -> Key -> IntMap a -> IntMap a
update f
  = updateWithKey (\_ x -> f x)

-- | /O(min(n,W))/. The expression (@'update' f k map@) updates the value @x@
-- at @k@ (if it is in the map). If (@f k x@) is 'Nothing', the element is
-- deleted. If it is (@'Just' y@), the key @k@ is bound to the new value @y@.
--
-- > let f k x = if x == "a" then Just ((show k) ++ ":new a") else Nothing
-- > updateWithKey f 5 (fromList [(5,"a"), (3,"b")]) == fromList [(3, "b"), (5, "5:new a")]
-- > updateWithKey f 7 (fromList [(5,"a"), (3,"b")]) == fromList [(3, "b"), (5, "a")]
-- > updateWithKey f 3 (fromList [(5,"a"), (3,"b")]) == singleton 5 "a"

updateWithKey ::  (Key -> a -> Maybe a) -> Key -> IntMap a -> IntMap a
updateWithKey f !k t@(Bin p m l r)
  | nomatch k p m = t
  | zero k m      = binCheckLeft p m (updateWithKey f k l) r
  | otherwise     = binCheckRight p m l (updateWithKey f k r)
updateWithKey f k t@(Tip ky y)
  | k == ky       = case (f k y) of
                      Just y' -> Tip ky y'
                      Nothing -> Nil
  | otherwise     = t
updateWithKey _ _ Nil = Nil

-- | /O(min(n,W))/. Lookup and update.
-- The function returns original value, if it is updated.
-- This is different behavior than 'Data.Map.updateLookupWithKey'.
-- Returns the original key value if the map entry is deleted.
--
-- > let f k x = if x == "a" then Just ((show k) ++ ":new a") else Nothing
-- > updateLookupWithKey f 5 (fromList [(5,"a"), (3,"b")]) == (Just "a", fromList [(3, "b"), (5, "5:new a")])
-- > updateLookupWithKey f 7 (fromList [(5,"a"), (3,"b")]) == (Nothing,  fromList [(3, "b"), (5, "a")])
-- > updateLookupWithKey f 3 (fromList [(5,"a"), (3,"b")]) == (Just "b", singleton 5 "a")

updateLookupWithKey ::  (Key -> a -> Maybe a) -> Key -> IntMap a -> (Maybe a,IntMap a)
updateLookupWithKey f !k t@(Bin p m l r)
  | nomatch k p m = (Nothing,t)
  | zero k m      = let !(found,l') = updateLookupWithKey f k l
                    in (found,binCheckLeft p m l' r)
  | otherwise     = let !(found,r') = updateLookupWithKey f k r
                    in (found,binCheckRight p m l r')
updateLookupWithKey f k t@(Tip ky y)
  | k==ky         = case (f k y) of
                      Just y' -> (Just y,Tip ky y')
                      Nothing -> (Just y,Nil)
  | otherwise     = (Nothing,t)
updateLookupWithKey _ _ Nil = (Nothing,Nil)



-- | /O(min(n,W))/. The expression (@'alter' f k map@) alters the value @x@ at @k@, or absence thereof.
-- 'alter' can be used to insert, delete, or update a value in an 'IntMap'.
-- In short : @'lookup' k ('alter' f k m) = f ('lookup' k m)@.
alter :: (Maybe a -> Maybe a) -> Key -> IntMap a -> IntMap a
alter f !k t@(Bin p m l r)
  | nomatch k p m = case f Nothing of
                      Nothing -> t
                      Just x -> link k (Tip k x) p t
  | zero k m      = binCheckLeft p m (alter f k l) r
  | otherwise     = binCheckRight p m l (alter f k r)
alter f k t@(Tip ky y)
  | k==ky         = case f (Just y) of
                      Just x -> Tip ky x
                      Nothing -> Nil
  | otherwise     = case f Nothing of
                      Just x -> link k (Tip k x) ky t
                      Nothing -> Tip ky y
alter f k Nil     = case f Nothing of
                      Just x -> Tip k x
                      Nothing -> Nil

-- | /O(log n)/. The expression (@'alterF' f k map@) alters the value @x@ at
-- @k@, or absence thereof.  'alterF' can be used to inspect, insert, delete,
-- or update a value in an 'IntMap'.  In short : @'lookup' k <$> 'alterF' f k m = f
-- ('lookup' k m)@.
--
-- Example:
--
-- @
-- interactiveAlter :: Int -> IntMap String -> IO (IntMap String)
-- interactiveAlter k m = alterF f k m where
--   f Nothing -> do
--      putStrLn $ show k ++
--          " was not found in the map. Would you like to add it?"
--      getUserResponse1 :: IO (Maybe String)
--   f (Just old) -> do
--      putStrLn "The key is currently bound to " ++ show old ++
--          ". Would you like to change or delete it?"
--      getUserresponse2 :: IO (Maybe String)
-- @
--
-- 'alterF' is the most general operation for working with an individual
-- key that may or may not be in a given map.
--
-- Note: 'alterF' is a flipped version of the 'at' combinator from
-- 'Control.Lens.At'.
--
-- @since 0.5.8

alterF :: Functor f
       => (Maybe a -> f (Maybe a)) -> Key -> IntMap a -> f (IntMap a)
-- This implementation was stolen from 'Control.Lens.At'.
alterF f k m = (<$> f mv) $ \fres ->
  case fres of
    Nothing -> maybe m (const (delete k m)) mv
    Just v' -> insert k v' m
  where mv = lookup k m

{--------------------------------------------------------------------
  Union
--------------------------------------------------------------------}
-- | The union of a list of maps.
--
-- > unions [(fromList [(5, "a"), (3, "b")]), (fromList [(5, "A"), (7, "C")]), (fromList [(5, "A3"), (3, "B3")])]
-- >     == fromList [(3, "b"), (5, "a"), (7, "C")]
-- > unions [(fromList [(5, "A3"), (3, "B3")]), (fromList [(5, "A"), (7, "C")]), (fromList [(5, "a"), (3, "b")])]
-- >     == fromList [(3, "B3"), (5, "A3"), (7, "C")]

unions :: [IntMap a] -> IntMap a
unions xs
  = foldlStrict union empty xs

-- | The union of a list of maps, with a combining operation.
--
-- > unionsWith (++) [(fromList [(5, "a"), (3, "b")]), (fromList [(5, "A"), (7, "C")]), (fromList [(5, "A3"), (3, "B3")])]
-- >     == fromList [(3, "bB3"), (5, "aAA3"), (7, "C")]

unionsWith :: (a->a->a) -> [IntMap a] -> IntMap a
unionsWith f ts
  = foldlStrict (unionWith f) empty ts

-- | /O(n+m)/. The (left-biased) union of two maps.
-- It prefers the first map when duplicate keys are encountered,
-- i.e. (@'union' == 'unionWith' 'const'@).
--
-- > union (fromList [(5, "a"), (3, "b")]) (fromList [(5, "A"), (7, "C")]) == fromList [(3, "b"), (5, "a"), (7, "C")]

union :: IntMap a -> IntMap a -> IntMap a
union m1 m2
  = mergeWithKey' Bin const id id m1 m2

-- | /O(n+m)/. The union with a combining function.
--
-- > unionWith (++) (fromList [(5, "a"), (3, "b")]) (fromList [(5, "A"), (7, "C")]) == fromList [(3, "b"), (5, "aA"), (7, "C")]

unionWith :: (a -> a -> a) -> IntMap a -> IntMap a -> IntMap a
unionWith f m1 m2
  = unionWithKey (\_ x y -> f x y) m1 m2

-- | /O(n+m)/. The union with a combining function.
--
-- > let f key left_value right_value = (show key) ++ ":" ++ left_value ++ "|" ++ right_value
-- > unionWithKey f (fromList [(5, "a"), (3, "b")]) (fromList [(5, "A"), (7, "C")]) == fromList [(3, "b"), (5, "5:a|A"), (7, "C")]

unionWithKey :: (Key -> a -> a -> a) -> IntMap a -> IntMap a -> IntMap a
unionWithKey f m1 m2
  = mergeWithKey' Bin (\(Tip k1 x1) (Tip _k2 x2) -> Tip k1 (f k1 x1 x2)) id id m1 m2

{--------------------------------------------------------------------
  Difference
--------------------------------------------------------------------}
-- | /O(n+m)/. Difference between two maps (based on keys).
--
-- > difference (fromList [(5, "a"), (3, "b")]) (fromList [(5, "A"), (7, "C")]) == singleton 3 "b"

difference :: IntMap a -> IntMap b -> IntMap a
difference m1 m2
  = mergeWithKey (\_ _ _ -> Nothing) id (const Nil) m1 m2

-- | /O(n+m)/. Difference with a combining function.
--
-- > let f al ar = if al == "b" then Just (al ++ ":" ++ ar) else Nothing
-- > differenceWith f (fromList [(5, "a"), (3, "b")]) (fromList [(5, "A"), (3, "B"), (7, "C")])
-- >     == singleton 3 "b:B"

differenceWith :: (a -> b -> Maybe a) -> IntMap a -> IntMap b -> IntMap a
differenceWith f m1 m2
  = differenceWithKey (\_ x y -> f x y) m1 m2

-- | /O(n+m)/. Difference with a combining function. When two equal keys are
-- encountered, the combining function is applied to the key and both values.
-- If it returns 'Nothing', the element is discarded (proper set difference).
-- If it returns (@'Just' y@), the element is updated with a new value @y@.
--
-- > let f k al ar = if al == "b" then Just ((show k) ++ ":" ++ al ++ "|" ++ ar) else Nothing
-- > differenceWithKey f (fromList [(5, "a"), (3, "b")]) (fromList [(5, "A"), (3, "B"), (10, "C")])
-- >     == singleton 3 "3:b|B"

differenceWithKey :: (Key -> a -> b -> Maybe a) -> IntMap a -> IntMap b -> IntMap a
differenceWithKey f m1 m2
  = mergeWithKey f id (const Nil) m1 m2


-- TODO(wrengr): re-verify that asymptotic bound
-- | /O(n+m)/. Remove all the keys in a given set from a map.
--
-- @
-- m `withoutKeys` s = 'filterWithKey' (\k _ -> k `'IntSet.notMember'` s) m
-- @
--
-- @since 0.5.8
withoutKeys :: IntMap a -> IntSet.IntSet -> IntMap a
withoutKeys t1@(Bin p1 m1 l1 r1) t2@(IntSet.Bin p2 m2 l2 r2)
    | shorter m1 m2  = difference1
    | shorter m2 m1  = difference2
    | p1 == p2       = bin p1 m1 (withoutKeys l1 l2) (withoutKeys r1 r2)
    | otherwise      = t1
    where
    difference1
        | nomatch p2 p1 m1  = t1
        | zero p2 m1        = binCheckLeft p1 m1 (withoutKeys l1 t2) r1
        | otherwise         = binCheckRight p1 m1 l1 (withoutKeys r1 t2)
    difference2
        | nomatch p1 p2 m2  = t1
        | zero p1 m2        = withoutKeys t1 l2
        | otherwise         = withoutKeys t1 r2
<<<<<<< HEAD
withoutKeys t1@(Bin p1 m1 _ _) (IntSet.Tip p2 bm2) =
    let minbit = bitmapOf p1
        lt_minbit = minbit - 1
        maxbit = bitmapOf (p1 .|. (m1 .|. (m1 - 1)))
        gt_maxbit = maxbit `xor` complement (maxbit - 1)
    -- TODO(wrengr): should we manually inline/unroll 'updatePrefix'
    -- and 'withoutBM' here, in order to avoid redundant case analyses?
    in updatePrefix p2 t1 $ withoutBM (bm2 .|. lt_minbit .|. gt_maxbit)
=======
withoutKeys t1@(Bin _ _ _ _) (IntSet.Tip p2 bm2) =
    withoutBM t1 p2 bm2 (IntSet.suffixBitMask + 1)
>>>>>>> 1ba6bb51
withoutKeys t1@(Bin _ _ _ _) IntSet.Nil = t1
withoutKeys t1@(Tip k1 _) t2
    | k1 `IntSet.member` t2 = Nil
    | otherwise = t1
withoutKeys Nil _ = Nil


<<<<<<< HEAD
updatePrefix
    :: IntSetPrefix -> IntMap a -> (IntMap a -> IntMap a) -> IntMap a
updatePrefix !kp t@(Bin p m l r) f
    | m .&. IntSet.suffixBitMask /= 0 =
        if p .&. IntSet.prefixBitMask == kp then f t else t
    | nomatch kp p m = t
    | zero kp m      = binCheckLeft p m (updatePrefix kp l f) r
    | otherwise      = binCheckRight p m l (updatePrefix kp r f)
updatePrefix kp t@(Tip kx _) f
    | kx .&. IntSet.prefixBitMask == kp = f t
    | otherwise = t
updatePrefix _ Nil _ = Nil


withoutBM :: IntSetBitMap -> IntMap a -> IntMap a
withoutBM 0 t = t
withoutBM bm (Bin p m l r) =
    let leftBits = bitmapOf (p .|. m) - 1
        bmL = bm .&. leftBits
        bmR = bm `xor` bmL -- = (bm .&. complement leftBits)
    in  bin p m (withoutBM bmL l) (withoutBM bmR r)
withoutBM bm t@(Tip k _)
    -- TODO(wrengr): need we manually inline 'IntSet.Member' here?
    | k `IntSet.member` IntSet.Tip (k .&. IntSet.prefixBitMask) bm = Nil
    | otherwise = t
withoutBM _ Nil = Nil

=======
-- TODO(wrengr): Right now this is still pretty naive. It essentially
-- unpacks the 'IntSetBitMap' into a tree-representation, and then
-- calls 'delete' on each element of the set; thus, it is
-- /O(min(m,W) * min(n,W)/. While technically that degenerates to
-- /O(1)/ for a fixed /W/, it's morally equivalent to /O(m * log n)/.
-- Really, we should be able to get this down to /O(n+m)/ just like
-- 'difference' is. One way to do this would be to restrict @t@
-- on the recursive calls, so that the 'lookup's are cheaper. But
-- we should be able to do even better by avoiding the call to
-- 'lookup' entirely.
withoutBM :: IntMap a -> IntSetPrefix -> IntSetBitMap -> Key -> IntMap a
withoutBM t !prefix !_ 0 = delete prefix t
withoutBM t prefix bmask bits =
    case intFromNat (natFromInt bits `shiftRL` 1) of
    bits2
      | bmask .&. (shiftLL 1 bits2 - 1) == 0 ->
          withoutBM t (prefix + bits2) (shiftRL bmask bits2) bits2
      | shiftRL bmask bits2 .&. (shiftLL 1 bits2 - 1) == 0 ->
          withoutBM t prefix bmask bits2
      | otherwise ->
          -- withoutKeys t (bin prefix bits2 _ _)
          withoutBM
            (withoutBM t (prefix + bits2) (shiftRL bmask bits2) bits2)
            prefix bmask bits2
>>>>>>> 1ba6bb51

{--------------------------------------------------------------------
  Intersection
--------------------------------------------------------------------}
-- | /O(n+m)/. The (left-biased) intersection of two maps (based on keys).
--
-- > intersection (fromList [(5, "a"), (3, "b")]) (fromList [(5, "A"), (7, "C")]) == singleton 5 "a"

intersection :: IntMap a -> IntMap b -> IntMap a
intersection m1 m2
  = mergeWithKey' bin const (const Nil) (const Nil) m1 m2


-- TODO(wrengr): re-verify that asymptotic bound
-- | /O(n+m)/. The restriction of a map to the keys in a set.
--
-- @
-- m `restrictKeys` s = 'filterWithKey' (\k _ -> k `'IntSet.member'` s) m
-- @
--
-- @since 0.5.8
restrictKeys :: IntMap a -> IntSet.IntSet -> IntMap a
restrictKeys t1@(Bin p1 m1 l1 r1) t2@(IntSet.Bin p2 m2 l2 r2)
    | shorter m1 m2  = intersection1
    | shorter m2 m1  = intersection2
    | p1 == p2       = bin p1 m1 (restrictKeys l1 l2) (restrictKeys r1 r2)
    | otherwise      = Nil
    where
    intersection1
        | nomatch p2 p1 m1  = Nil
        | zero p2 m1        = restrictKeys l1 t2
        | otherwise         = restrictKeys r1 t2
    intersection2
        | nomatch p1 p2 m2  = Nil
        | zero p1 m2        = restrictKeys t1 l2
        | otherwise         = restrictKeys t1 r2
restrictKeys t1@(Bin p1 m1 _ _) (IntSet.Tip p2 bm2) =
    let minbit = bitmapOf p1
        ge_minbit = complement (minbit - 1)
        maxbit = bitmapOf (p1 .|. (m1 .|. (m1 - 1)))
        le_maxbit = maxbit .|. (maxbit - 1)
    -- TODO(wrengr): should we manually inline/unroll 'lookupPrefix'
    -- and 'restrictBM' here, in order to avoid redundant case analyses?
    in restrictBM (bm2 .&. ge_minbit .&. le_maxbit) (lookupPrefix p2 t1)
restrictKeys (Bin _ _ _ _) IntSet.Nil = Nil
restrictKeys t1@(Tip k1 _) t2
    | k1 `IntSet.member` t2 = t1
    | otherwise = Nil
restrictKeys Nil _ = Nil


<<<<<<< HEAD
-- | /O(min(n,W))/. Restrict to the sub-map with all keys matching
-- a key prefix.
=======
type IntSetPrefix = Int
type IntSetBitMap = Word

-- | Find the sub-tree of @t@ which matches the prefix @kp@.
>>>>>>> 1ba6bb51
lookupPrefix :: IntSetPrefix -> IntMap a -> IntMap a
lookupPrefix !kp t@(Bin p m l r)
    | m .&. IntSet.suffixBitMask /= 0 =
        if p .&. IntSet.prefixBitMask == kp then t else Nil
    | nomatch kp p m = Nil
    | zero kp m      = lookupPrefix kp l
    | otherwise      = lookupPrefix kp r
lookupPrefix kp t@(Tip kx _)
    | (kx .&. IntSet.prefixBitMask) == kp = t
    | otherwise = Nil
lookupPrefix _ Nil = Nil


restrictBM :: IntSetBitMap -> IntMap a -> IntMap a
restrictBM 0 _ = Nil
restrictBM bm (Bin p m l r) =
    let leftBits = bitmapOf (p .|. m) - 1
        bmL = bm .&. leftBits
        bmR = bm `xor` bmL -- = (bm .&. complement leftBits)
    in  bin p m (restrictBM bmL l) (restrictBM bmR r)
restrictBM bm t@(Tip k _)
    -- TODO(wrengr): need we manually inline 'IntSet.Member' here?
    | k `IntSet.member` IntSet.Tip (k .&. IntSet.prefixBitMask) bm = t
    | otherwise = Nil
restrictBM _ Nil = Nil

<<<<<<< HEAD
=======

bitmapOf :: Int -> IntSetBitMap
bitmapOf x = shiftLL 1 (x .&. IntSet.suffixBitMask)
{-# INLINE bitmapOf #-}

>>>>>>> 1ba6bb51

-- | /O(n+m)/. The intersection with a combining function.
--
-- > intersectionWith (++) (fromList [(5, "a"), (3, "b")]) (fromList [(5, "A"), (7, "C")]) == singleton 5 "aA"

intersectionWith :: (a -> b -> c) -> IntMap a -> IntMap b -> IntMap c
intersectionWith f m1 m2
  = intersectionWithKey (\_ x y -> f x y) m1 m2

-- | /O(n+m)/. The intersection with a combining function.
--
-- > let f k al ar = (show k) ++ ":" ++ al ++ "|" ++ ar
-- > intersectionWithKey f (fromList [(5, "a"), (3, "b")]) (fromList [(5, "A"), (7, "C")]) == singleton 5 "5:a|A"

intersectionWithKey :: (Key -> a -> b -> c) -> IntMap a -> IntMap b -> IntMap c
intersectionWithKey f m1 m2
  = mergeWithKey' bin (\(Tip k1 x1) (Tip _k2 x2) -> Tip k1 (f k1 x1 x2)) (const Nil) (const Nil) m1 m2

{--------------------------------------------------------------------
  MergeWithKey
--------------------------------------------------------------------}

-- | /O(n+m)/. A high-performance universal combining function. Using
-- 'mergeWithKey', all combining functions can be defined without any loss of
-- efficiency (with exception of 'union', 'difference' and 'intersection',
-- where sharing of some nodes is lost with 'mergeWithKey').
--
-- Please make sure you know what is going on when using 'mergeWithKey',
-- otherwise you can be surprised by unexpected code growth or even
-- corruption of the data structure.
--
-- When 'mergeWithKey' is given three arguments, it is inlined to the call
-- site. You should therefore use 'mergeWithKey' only to define your custom
-- combining functions. For example, you could define 'unionWithKey',
-- 'differenceWithKey' and 'intersectionWithKey' as
--
-- > myUnionWithKey f m1 m2 = mergeWithKey (\k x1 x2 -> Just (f k x1 x2)) id id m1 m2
-- > myDifferenceWithKey f m1 m2 = mergeWithKey f id (const empty) m1 m2
-- > myIntersectionWithKey f m1 m2 = mergeWithKey (\k x1 x2 -> Just (f k x1 x2)) (const empty) (const empty) m1 m2
--
-- When calling @'mergeWithKey' combine only1 only2@, a function combining two
-- 'IntMap's is created, such that
--
-- * if a key is present in both maps, it is passed with both corresponding
--   values to the @combine@ function. Depending on the result, the key is either
--   present in the result with specified value, or is left out;
--
-- * a nonempty subtree present only in the first map is passed to @only1@ and
--   the output is added to the result;
--
-- * a nonempty subtree present only in the second map is passed to @only2@ and
--   the output is added to the result.
--
-- The @only1@ and @only2@ methods /must return a map with a subset (possibly empty) of the keys of the given map/.
-- The values can be modified arbitrarily. Most common variants of @only1@ and
-- @only2@ are 'id' and @'const' 'empty'@, but for example @'map' f@ or
-- @'filterWithKey' f@ could be used for any @f@.

mergeWithKey :: (Key -> a -> b -> Maybe c) -> (IntMap a -> IntMap c) -> (IntMap b -> IntMap c)
             -> IntMap a -> IntMap b -> IntMap c
mergeWithKey f g1 g2 = mergeWithKey' bin combine g1 g2
  where -- We use the lambda form to avoid non-exhaustive pattern matches warning.
        combine = \(Tip k1 x1) (Tip _k2 x2) ->
          case f k1 x1 x2 of
            Nothing -> Nil
            Just x -> Tip k1 x
        {-# INLINE combine #-}
{-# INLINE mergeWithKey #-}

-- Slightly more general version of mergeWithKey. It differs in the following:
--
-- * the combining function operates on maps instead of keys and values. The
--   reason is to enable sharing in union, difference and intersection.
--
-- * mergeWithKey' is given an equivalent of bin. The reason is that in union*,
--   Bin constructor can be used, because we know both subtrees are nonempty.

mergeWithKey' :: (Prefix -> Mask -> IntMap c -> IntMap c -> IntMap c)
              -> (IntMap a -> IntMap b -> IntMap c) -> (IntMap a -> IntMap c) -> (IntMap b -> IntMap c)
              -> IntMap a -> IntMap b -> IntMap c
mergeWithKey' bin' f g1 g2 = go
  where
    go t1@(Bin p1 m1 l1 r1) t2@(Bin p2 m2 l2 r2)
      | shorter m1 m2  = merge1
      | shorter m2 m1  = merge2
      | p1 == p2       = bin' p1 m1 (go l1 l2) (go r1 r2)
      | otherwise      = maybe_link p1 (g1 t1) p2 (g2 t2)
      where
        merge1 | nomatch p2 p1 m1  = maybe_link p1 (g1 t1) p2 (g2 t2)
               | zero p2 m1        = bin' p1 m1 (go l1 t2) (g1 r1)
               | otherwise         = bin' p1 m1 (g1 l1) (go r1 t2)
        merge2 | nomatch p1 p2 m2  = maybe_link p1 (g1 t1) p2 (g2 t2)
               | zero p1 m2        = bin' p2 m2 (go t1 l2) (g2 r2)
               | otherwise         = bin' p2 m2 (g2 l2) (go t1 r2)

    go t1'@(Bin _ _ _ _) t2'@(Tip k2' _) = merge0 t2' k2' t1'
      where
        merge0 t2 k2 t1@(Bin p1 m1 l1 r1)
          | nomatch k2 p1 m1 = maybe_link p1 (g1 t1) k2 (g2 t2)
          | zero k2 m1 = bin' p1 m1 (merge0 t2 k2 l1) (g1 r1)
          | otherwise  = bin' p1 m1 (g1 l1) (merge0 t2 k2 r1)
        merge0 t2 k2 t1@(Tip k1 _)
          | k1 == k2 = f t1 t2
          | otherwise = maybe_link k1 (g1 t1) k2 (g2 t2)
        merge0 t2 _  Nil = g2 t2

    go t1@(Bin _ _ _ _) Nil = g1 t1

    go t1'@(Tip k1' _) t2' = merge0 t1' k1' t2'
      where
        merge0 t1 k1 t2@(Bin p2 m2 l2 r2)
          | nomatch k1 p2 m2 = maybe_link k1 (g1 t1) p2 (g2 t2)
          | zero k1 m2 = bin' p2 m2 (merge0 t1 k1 l2) (g2 r2)
          | otherwise  = bin' p2 m2 (g2 l2) (merge0 t1 k1 r2)
        merge0 t1 k1 t2@(Tip k2 _)
          | k1 == k2 = f t1 t2
          | otherwise = maybe_link k1 (g1 t1) k2 (g2 t2)
        merge0 t1 _  Nil = g1 t1

    go Nil t2 = g2 t2

    maybe_link _ Nil _ t2 = t2
    maybe_link _ t1 _ Nil = t1
    maybe_link p1 t1 p2 t2 = link p1 t1 p2 t2
    {-# INLINE maybe_link #-}
{-# INLINE mergeWithKey' #-}


{--------------------------------------------------------------------
  mergeA
--------------------------------------------------------------------}

-- | A tactic for dealing with keys present in one map but not the
-- other in 'merge' or 'mergeA'.
--
-- A tactic of type @WhenMissing f k x z@ is an abstract representation
-- of a function of type @Key -> x -> f (Maybe z)@.

data WhenMissing f x y = WhenMissing
  { missingSubtree :: IntMap x -> f (IntMap y)
  , missingKey :: Key -> x -> f (Maybe y)}


instance (Applicative f, Monad f) => Functor (WhenMissing f x) where
  fmap = mapWhenMissing
  {-# INLINE fmap #-}


instance (Applicative f, Monad f) => Category.Category (WhenMissing f)
  where
    id = preserveMissing
    f . g =
      traverseMaybeMissing $ \ k x -> do
        y <- missingKey g k x
        case y of
          Nothing -> pure Nothing
          Just q  -> missingKey f k q
    {-# INLINE id #-}
    {-# INLINE (.) #-}


-- | Equivalent to @ReaderT k (ReaderT x (MaybeT f))@.
instance (Applicative f, Monad f) => Applicative (WhenMissing f x) where
  pure x = mapMissing (\ _ _ -> x)
  f <*> g =
    traverseMaybeMissing $ \k x -> do
      res1 <- missingKey f k x
      case res1 of
        Nothing -> pure Nothing
        Just r  -> (pure $!) . fmap r =<< missingKey g k x
  {-# INLINE pure #-}
  {-# INLINE (<*>) #-}


-- | Equivalent to @ReaderT k (ReaderT x (MaybeT f))@.
instance (Applicative f, Monad f) => Monad (WhenMissing f x) where
#if !MIN_VERSION_base(4,8,0)
  return = pure
#endif
  m >>= f =
    traverseMaybeMissing $ \k x -> do
      res1 <- missingKey m k x
      case res1 of
        Nothing -> pure Nothing
        Just r  -> missingKey (f r) k x
  {-# INLINE (>>=) #-}


-- | Map covariantly over a @'WhenMissing' f x@.
mapWhenMissing
  :: (Applicative f, Monad f)
  => (a -> b)
  -> WhenMissing f x a
  -> WhenMissing f x b
mapWhenMissing f t = WhenMissing
  { missingSubtree = \m -> missingSubtree t m >>= \m' -> pure $! fmap f m'
  , missingKey     = \k x -> missingKey t k x >>= \q -> (pure $! fmap f q) }
{-# INLINE mapWhenMissing #-}


-- | Map covariantly over a @'WhenMissing' f x@, using only a
-- 'Functor f' constraint.
mapGentlyWhenMissing
  :: Functor f
  => (a -> b)
  -> WhenMissing f x a
  -> WhenMissing f x b
mapGentlyWhenMissing f t = WhenMissing
  { missingSubtree = \m -> fmap f <$> missingSubtree t m
  , missingKey     = \k x -> fmap f <$> missingKey t k x }
{-# INLINE mapGentlyWhenMissing #-}


-- | Map covariantly over a @'WhenMatched' f k x@, using only a
-- 'Functor f' constraint.
mapGentlyWhenMatched
  :: Functor f
  => (a -> b)
  -> WhenMatched f x y a
  -> WhenMatched f x y b
mapGentlyWhenMatched f t =
  zipWithMaybeAMatched $ \k x y -> fmap f <$> runWhenMatched t k x y
{-# INLINE mapGentlyWhenMatched #-}


-- | Map contravariantly over a @'WhenMissing' f _ x@.
lmapWhenMissing :: (b -> a) -> WhenMissing f a x -> WhenMissing f b x
lmapWhenMissing f t = WhenMissing
  { missingSubtree = \m -> missingSubtree t (fmap f m)
  , missingKey     = \k x -> missingKey t k (f x) }
{-# INLINE lmapWhenMissing #-}


-- | Map contravariantly over a @'WhenMatched' f _ y z@.
contramapFirstWhenMatched
  :: (b -> a)
  -> WhenMatched f a y z
  -> WhenMatched f b y z
contramapFirstWhenMatched f t =
  WhenMatched $ \k x y -> runWhenMatched t k (f x) y
{-# INLINE contramapFirstWhenMatched #-}


-- | Map contravariantly over a @'WhenMatched' f x _ z@.
contramapSecondWhenMatched
  :: (b -> a)
  -> WhenMatched f x a z
  -> WhenMatched f x b z
contramapSecondWhenMatched f t =
  WhenMatched $ \k x y -> runWhenMatched t k x (f y)
{-# INLINE contramapSecondWhenMatched #-}


#if !MIN_VERSION_base(4,8,0)
newtype Identity a = Identity {runIdentity :: a}

instance Functor Identity where
    fmap f (Identity x) = Identity (f x)

instance Applicative Identity where
    pure = Identity
    Identity f <*> Identity x = Identity (f x)
#endif

-- | A tactic for dealing with keys present in one map but not the
-- other in 'merge'.
--
-- A tactic of type @SimpleWhenMissing x z@ is an abstract
-- representation of a function of type @Key -> x -> Maybe z@.
type SimpleWhenMissing = WhenMissing Identity


-- | A tactic for dealing with keys present in both maps in 'merge'
-- or 'mergeA'.
--
-- A tactic of type @WhenMatched f x y z@ is an abstract representation
-- of a function of type @Key -> x -> y -> f (Maybe z)@.
newtype WhenMatched f x y z = WhenMatched
  { matchedKey :: Key -> x -> y -> f (Maybe z) }


-- | Along with zipWithMaybeAMatched, witnesses the isomorphism
-- between @WhenMatched f x y z@ and @Key -> x -> y -> f (Maybe z)@.
runWhenMatched :: WhenMatched f x y z -> Key -> x -> y -> f (Maybe z)
runWhenMatched = matchedKey
{-# INLINE runWhenMatched #-}


-- | Along with traverseMaybeMissing, witnesses the isomorphism
-- between @WhenMissing f x y@ and @Key -> x -> f (Maybe y)@.
runWhenMissing :: WhenMissing f x y -> Key-> x -> f (Maybe y)
runWhenMissing = missingKey
{-# INLINE runWhenMissing #-}


instance Functor f => Functor (WhenMatched f x y) where
  fmap = mapWhenMatched
  {-# INLINE fmap #-}


instance (Monad f, Applicative f) => Category.Category (WhenMatched f x)
  where
    id = zipWithMatched (\_ _ y -> y)
    f . g =
      zipWithMaybeAMatched $ \k x y -> do
        res <- runWhenMatched g k x y
        case res of
          Nothing -> pure Nothing
          Just r  -> runWhenMatched f k x r
    {-# INLINE id #-}
    {-# INLINE (.) #-}


-- | Equivalent to @ReaderT Key (ReaderT x (ReaderT y (MaybeT f)))@
instance (Monad f, Applicative f) => Applicative (WhenMatched f x y) where
  pure x = zipWithMatched (\_ _ _ -> x)
  fs <*> xs =
    zipWithMaybeAMatched $ \k x y -> do
      res <- runWhenMatched fs k x y
      case res of
        Nothing -> pure Nothing
        Just r  -> (pure $!) . fmap r =<< runWhenMatched xs k x y
  {-# INLINE pure #-}
  {-# INLINE (<*>) #-}


-- | Equivalent to @ReaderT Key (ReaderT x (ReaderT y (MaybeT f)))@
instance (Monad f, Applicative f) => Monad (WhenMatched f x y) where
#if !MIN_VERSION_base(4,8,0)
  return = pure
#endif
  m >>= f =
    zipWithMaybeAMatched $ \k x y -> do
      res <- runWhenMatched m k x y
      case res of
        Nothing -> pure Nothing
        Just r  -> runWhenMatched (f r) k x y
  {-# INLINE (>>=) #-}


-- | Map covariantly over a @'WhenMatched' f x y@.
mapWhenMatched
  :: Functor f
  => (a -> b)
  -> WhenMatched f x y a
  -> WhenMatched f x y b
mapWhenMatched f (WhenMatched g) =
  WhenMatched $ \k x y -> fmap (fmap f) (g k x y)
{-# INLINE mapWhenMatched #-}


-- | A tactic for dealing with keys present in both maps in 'merge'.
--
-- A tactic of type @SimpleWhenMatched x y z@ is an abstract
-- representation of a function of type @Key -> x -> y -> Maybe z@.
type SimpleWhenMatched = WhenMatched Identity


-- | When a key is found in both maps, apply a function to the key
-- and values and use the result in the merged map.
--
-- > zipWithMatched
-- >   :: (Key -> x -> y -> z)
-- >   -> SimpleWhenMatched x y z
zipWithMatched
  :: Applicative f
  => (Key -> x -> y -> z)
  -> WhenMatched f x y z
zipWithMatched f = WhenMatched $ \ k x y -> pure . Just $ f k x y
{-# INLINE zipWithMatched #-}


-- | When a key is found in both maps, apply a function to the key
-- and values to produce an action and use its result in the merged
-- map.
zipWithAMatched
  :: Applicative f
  => (Key -> x -> y -> f z)
  -> WhenMatched f x y z
zipWithAMatched f = WhenMatched $ \ k x y -> Just <$> f k x y
{-# INLINE zipWithAMatched #-}


-- | When a key is found in both maps, apply a function to the key
-- and values and maybe use the result in the merged map.
--
-- > zipWithMaybeMatched
-- >   :: (Key -> x -> y -> Maybe z)
-- >   -> SimpleWhenMatched x y z
zipWithMaybeMatched
  :: Applicative f
  => (Key -> x -> y -> Maybe z)
  -> WhenMatched f x y z
zipWithMaybeMatched f = WhenMatched $ \ k x y -> pure $ f k x y
{-# INLINE zipWithMaybeMatched #-}


-- | When a key is found in both maps, apply a function to the key
-- and values, perform the resulting action, and maybe use the
-- result in the merged map.
--
-- This is the fundamental 'WhenMatched' tactic.
zipWithMaybeAMatched
  :: (Key -> x -> y -> f (Maybe z))
  -> WhenMatched f x y z
zipWithMaybeAMatched f = WhenMatched $ \ k x y -> f k x y
{-# INLINE zipWithMaybeAMatched #-}


-- | Drop all the entries whose keys are missing from the other
-- map.
--
-- > dropMissing :: SimpleWhenMissing x y
--
-- prop> dropMissing = mapMaybeMissing (\_ _ -> Nothing)
--
-- but @dropMissing@ is much faster.
dropMissing :: Applicative f => WhenMissing f x y
dropMissing = WhenMissing
  { missingSubtree = const (pure Nil)
  , missingKey     = \_ _ -> pure Nothing }
{-# INLINE dropMissing #-}


-- | Preserve, unchanged, the entries whose keys are missing from
-- the other map.
--
-- > preserveMissing :: SimpleWhenMissing x x
--
-- prop> preserveMissing = Merge.Lazy.mapMaybeMissing (\_ x -> Just x)
--
-- but @preserveMissing@ is much faster.
preserveMissing :: Applicative f => WhenMissing f x x
preserveMissing = WhenMissing
  { missingSubtree = pure
  , missingKey     = \_ v -> pure (Just v) }
{-# INLINE preserveMissing #-}


-- | Map over the entries whose keys are missing from the other map.
--
-- > mapMissing :: (k -> x -> y) -> SimpleWhenMissing x y
--
-- prop> mapMissing f = mapMaybeMissing (\k x -> Just $ f k x)
--
-- but @mapMissing@ is somewhat faster.
mapMissing :: Applicative f => (Key -> x -> y) -> WhenMissing f x y
mapMissing f = WhenMissing
  { missingSubtree = \m -> pure $! mapWithKey f m
  , missingKey     = \k x -> pure $ Just (f k x) }
{-# INLINE mapMissing #-}


-- | Map over the entries whose keys are missing from the other
-- map, optionally removing some. This is the most powerful
-- 'SimpleWhenMissing' tactic, but others are usually more efficient.
--
-- > mapMaybeMissing :: (Key -> x -> Maybe y) -> SimpleWhenMissing x y
--
-- prop> mapMaybeMissing f = traverseMaybeMissing (\k x -> pure (f k x))
--
-- but @mapMaybeMissing@ uses fewer unnecessary 'Applicative'
-- operations.
mapMaybeMissing
  :: Applicative f => (Key -> x -> Maybe y) -> WhenMissing f x y
mapMaybeMissing f = WhenMissing
  { missingSubtree = \m -> pure $! mapMaybeWithKey f m
  , missingKey     = \k x -> pure $! f k x }
{-# INLINE mapMaybeMissing #-}


-- | Filter the entries whose keys are missing from the other map.
--
-- > filterMissing :: (k -> x -> Bool) -> SimpleWhenMissing x x
--
-- prop> filterMissing f = Merge.Lazy.mapMaybeMissing $ \k x -> guard (f k x) *> Just x
--
-- but this should be a little faster.
filterMissing
  :: Applicative f => (Key -> x -> Bool) -> WhenMissing f x x
filterMissing f = WhenMissing
  { missingSubtree = \m -> pure $! filterWithKey f m
  , missingKey     = \k x -> pure $! if f k x then Just x else Nothing }
{-# INLINE filterMissing #-}


-- | Filter the entries whose keys are missing from the other map
-- using some 'Applicative' action.
--
-- > filterAMissing f = Merge.Lazy.traverseMaybeMissing $
-- >   \k x -> (\b -> guard b *> Just x) <$> f k x
--
-- but this should be a little faster.
filterAMissing
  :: Applicative f => (Key -> x -> f Bool) -> WhenMissing f x x
filterAMissing f = WhenMissing
  { missingSubtree = \m -> filterWithKeyA f m
  , missingKey     = \k x -> bool Nothing (Just x) <$> f k x }
{-# INLINE filterAMissing #-}


-- | /O(n)/. Filter keys and values using an 'Applicative' predicate.
filterWithKeyA
  :: Applicative f => (Key -> a -> f Bool) -> IntMap a -> f (IntMap a)
filterWithKeyA _ Nil           = pure Nil
filterWithKeyA f t@(Tip k x)   = (\b -> if b then t else Nil) <$> f k x
filterWithKeyA f (Bin p m l r) =
    liftA2 (bin p m) (filterWithKeyA f l) (filterWithKeyA f r)

-- | This wasn't in Data.Bool until 4.7.0, so we define it here
bool :: a -> a -> Bool -> a
bool f _ False = f
bool _ t True  = t


-- | Traverse over the entries whose keys are missing from the other
-- map.
traverseMissing
  :: Applicative f => (Key -> x -> f y) -> WhenMissing f x y
traverseMissing f = WhenMissing
  { missingSubtree = traverseWithKey f
  , missingKey = \k x -> Just <$> f k x }
{-# INLINE traverseMissing #-}


-- | Traverse over the entries whose keys are missing from the other
-- map, optionally producing values to put in the result. This is
-- the most powerful 'WhenMissing' tactic, but others are usually
-- more efficient.
traverseMaybeMissing
  :: Applicative f => (Key -> x -> f (Maybe y)) -> WhenMissing f x y
traverseMaybeMissing f = WhenMissing
  { missingSubtree = traverseMaybeWithKey f
  , missingKey = f }
{-# INLINE traverseMaybeMissing #-}


-- | /O(n)/. Traverse keys\/values and collect the 'Just' results.
traverseMaybeWithKey
  :: Applicative f => (Key -> a -> f (Maybe b)) -> IntMap a -> f (IntMap b)
traverseMaybeWithKey f = go
    where
    go Nil           = pure Nil
    go (Tip k x)     = maybe Nil (Tip k) <$> f k x
    go (Bin p m l r) = liftA2 (bin p m) (go l) (go r)


-- | Merge two maps.
--
-- @merge@ takes two 'WhenMissing' tactics, a 'WhenMatched' tactic
-- and two maps. It uses the tactics to merge the maps. Its behavior
-- is best understood via its fundamental tactics, 'mapMaybeMissing'
-- and 'zipWithMaybeMatched'.
--
-- Consider
--
-- @
-- merge (mapMaybeMissing g1)
--              (mapMaybeMissing g2)
--              (zipWithMaybeMatched f)
--              m1 m2
-- @
--
-- Take, for example,
--
-- @
-- m1 = [(0, 'a'), (1, 'b'), (3,'c'), (4, 'd')]
-- m2 = [(1, "one"), (2, "two"), (4, "three")]
-- @
--
-- @merge@ will first ''align'' these maps by key:
--
-- @
-- m1 = [(0, 'a'), (1, 'b'),               (3,'c'), (4, 'd')]
-- m2 =           [(1, "one"), (2, "two"),          (4, "three")]
-- @
--
-- It will then pass the individual entries and pairs of entries
-- to @g1@, @g2@, or @f@ as appropriate:
--
-- @
-- maybes = [g1 0 'a', f 1 'b' "one", g2 2 "two", g1 3 'c', f 4 'd' "three"]
-- @
--
-- This produces a 'Maybe' for each key:
--
-- @
-- keys =     0        1          2           3        4
-- results = [Nothing, Just True, Just False, Nothing, Just True]
-- @
--
-- Finally, the @Just@ results are collected into a map:
--
-- @
-- return value = [(1, True), (2, False), (4, True)]
-- @
--
-- The other tactics below are optimizations or simplifications of
-- 'mapMaybeMissing' for special cases. Most importantly,
--
-- * 'dropMissing' drops all the keys.
-- * 'preserveMissing' leaves all the entries alone.
--
-- When 'merge' is given three arguments, it is inlined at the call
-- site. To prevent excessive inlining, you should typically use
-- 'merge' to define your custom combining functions.
--
--
-- Examples:
--
-- prop> unionWithKey f = merge preserveMissing preserveMissing (zipWithMatched f)
-- prop> intersectionWithKey f = merge dropMissing dropMissing (zipWithMatched f)
-- prop> differenceWith f = merge diffPreserve diffDrop f
-- prop> symmetricDifference = merge diffPreserve diffPreserve (\ _ _ _ -> Nothing)
-- prop> mapEachPiece f g h = merge (diffMapWithKey f) (diffMapWithKey g)
--
-- @since 0.5.8
merge
  :: SimpleWhenMissing a c -- ^ What to do with keys in @m1@ but not @m2@
  -> SimpleWhenMissing b c -- ^ What to do with keys in @m2@ but not @m1@
  -> SimpleWhenMatched a b c -- ^ What to do with keys in both @m1@ and @m2@
  -> IntMap a -- ^ Map @m1@
  -> IntMap b -- ^ Map @m2@
  -> IntMap c
merge g1 g2 f m1 m2 =
  runIdentity $ mergeA g1 g2 f m1 m2
{-# INLINE merge #-}


-- | An applicative version of 'merge'.
--
-- @mergeA@ takes two 'WhenMissing' tactics, a 'WhenMatched'
-- tactic and two maps. It uses the tactics to merge the maps.
-- Its behavior is best understood via its fundamental tactics,
-- 'traverseMaybeMissing' and 'zipWithMaybeAMatched'.
--
-- Consider
--
-- @
-- mergeA (traverseMaybeMissing g1)
--               (traverseMaybeMissing g2)
--               (zipWithMaybeAMatched f)
--               m1 m2
-- @
--
-- Take, for example,
--
-- @
-- m1 = [(0, 'a'), (1, 'b'), (3,'c'), (4, 'd')]
-- m2 = [(1, "one"), (2, "two"), (4, "three")]
-- @
--
-- @mergeA@ will first ''align'' these maps by key:
--
-- @
-- m1 = [(0, 'a'), (1, 'b'),               (3,'c'), (4, 'd')]
-- m2 =           [(1, "one"), (2, "two"),          (4, "three")]
-- @
--
-- It will then pass the individual entries and pairs of entries
-- to @g1@, @g2@, or @f@ as appropriate:
--
-- @
-- actions = [g1 0 'a', f 1 'b' "one", g2 2 "two", g1 3 'c', f 4 'd' "three"]
-- @
--
-- Next, it will perform the actions in the @actions@ list in order from
-- left to right.
--
-- @
-- keys =     0        1          2           3        4
-- results = [Nothing, Just True, Just False, Nothing, Just True]
-- @
--
-- Finally, the @Just@ results are collected into a map:
--
-- @
-- return value = [(1, True), (2, False), (4, True)]
-- @
--
-- The other tactics below are optimizations or simplifications of
-- 'traverseMaybeMissing' for special cases. Most importantly,
--
-- * 'dropMissing' drops all the keys.
-- * 'preserveMissing' leaves all the entries alone.
-- * 'mapMaybeMissing' does not use the 'Applicative' context.
--
-- When 'mergeA' is given three arguments, it is inlined at the call
-- site. To prevent excessive inlining, you should generally only use
-- 'mergeA' to define custom combining functions.
--
-- @since 0.5.8
mergeA
  :: (Applicative f)
  => WhenMissing f a c -- ^ What to do with keys in @m1@ but not @m2@
  -> WhenMissing f b c -- ^ What to do with keys in @m2@ but not @m1@
  -> WhenMatched f a b c -- ^ What to do with keys in both @m1@ and @m2@
  -> IntMap a -- ^ Map @m1@
  -> IntMap b -- ^ Map @m2@
  -> f (IntMap c)
mergeA
    WhenMissing{missingSubtree = g1t, missingKey = g1k}
    WhenMissing{missingSubtree = g2t, missingKey = g2k}
    WhenMatched{matchedKey = f}
    = go
  where
    go t1  Nil = g1t t1
    go Nil t2  = g2t t2

    -- This case is already covered below.
    -- go (Tip k1 x1) (Tip k2 x2) = mergeTips k1 x1 k2 x2

    go (Tip k1 x1) t2' = merge2 t2'
      where
        merge2 t2@(Bin p2 m2 l2 r2)
          | nomatch k1 p2 m2 = linkA k1 (subsingletonBy g1k k1 x1) p2 (g2t t2)
          | zero k1 m2       = liftA2 (bin p2 m2) (merge2 l2) (g2t r2)
          | otherwise        = liftA2 (bin p2 m2) (g2t l2) (merge2 r2)
        merge2 (Tip k2 x2)   = mergeTips k1 x1 k2 x2
        merge2 Nil           = subsingletonBy g1k k1 x1

    go t1' (Tip k2 x2) = merge1 t1'
      where
        merge1 t1@(Bin p1 m1 l1 r1)
          | nomatch k2 p1 m1 = linkA p1 (g1t t1) k2 (subsingletonBy g2k k2 x2)
          | zero k2 m1       = liftA2 (bin p1 m1) (merge1 l1) (g1t r1)
          | otherwise        = liftA2 (bin p1 m1) (g1t l1) (merge1 r1)
        merge1 (Tip k1 x1)   = mergeTips k1 x1 k2 x2
        merge1 Nil           = subsingletonBy g2k k2 x2

    go t1@(Bin p1 m1 l1 r1) t2@(Bin p2 m2 l2 r2)
      | shorter m1 m2  = merge1
      | shorter m2 m1  = merge2
      | p1 == p2       = liftA2 (bin p1 m1)   (go  l1 l2) (go r1 r2)
      | otherwise      = liftA2 (link_ p1 p2) (g1t t1)    (g2t   t2)
      where
        merge1 | nomatch p2 p1 m1  = liftA2 (link_ p1 p2) (g1t t1)    (g2t t2)
               | zero p2 m1        = liftA2 (bin p1 m1)   (go  l1 t2) (g1t r1)
               | otherwise         = liftA2 (bin p1 m1)   (g1t l1)    (go  r1 t2)
        merge2 | nomatch p1 p2 m2  = liftA2 (link_ p1 p2) (g1t t1)    (g2t    t2)
               | zero p1 m2        = liftA2 (bin p2 m2)   (go  t1 l2) (g2t    r2)
               | otherwise         = liftA2 (bin p2 m2)   (g2t    l2) (go  t1 r2)

    subsingletonBy gk k x = maybe Nil (Tip k) <$> gk k x
    {-# INLINE subsingletonBy #-}

    mergeTips k1 x1 k2 x2
      | k1 == k2  = maybe Nil (Tip k1) <$> f k1 x1 x2
      | k1 <  k2  = liftA2 (subdoubleton k1 k2) (g1k k1 x1) (g2k k2 x2)
        {-
        = link_ k1 k2 <$> subsingletonBy g1k k1 x1 <*> subsingletonBy g2k k2 x2
        -}
      | otherwise = liftA2 (subdoubleton k2 k1) (g2k k2 x2) (g1k k1 x1)
    {-# INLINE mergeTips #-}

    subdoubleton _ _   Nothing Nothing     = Nil
    subdoubleton _ k2  Nothing (Just y2)   = Tip k2 y2
    subdoubleton k1 _  (Just y1) Nothing   = Tip k1 y1
    subdoubleton k1 k2 (Just y1) (Just y2) = link k1 (Tip k1 y1) k2 (Tip k2 y2)
    {-# INLINE subdoubleton #-}

    link_ _  _  Nil t2  = t2
    link_ _  _  t1  Nil = t1
    link_ p1 p2 t1  t2  = link p1 t1 p2 t2
    {-# INLINE link_ #-}

    -- | A variant of 'link_' which makes sure to execute side-effects
    -- in the right order.
    linkA
        :: Applicative f
        => Prefix -> f (IntMap a)
        -> Prefix -> f (IntMap a)
        -> f (IntMap a)
    linkA p1 t1 p2 t2
      | zero p1 m = liftA2 (bin p m) t1 t2
      | otherwise = liftA2 (bin p m) t2 t1
      where
        m = branchMask p1 p2
        p = mask p1 m
    {-# INLINE linkA #-}
{-# INLINE mergeA #-}


{--------------------------------------------------------------------
  Min\/Max
--------------------------------------------------------------------}

-- | /O(min(n,W))/. Update the value at the minimal key.
--
-- > updateMinWithKey (\ k a -> Just ((show k) ++ ":" ++ a)) (fromList [(5,"a"), (3,"b")]) == fromList [(3,"3:b"), (5,"a")]
-- > updateMinWithKey (\ _ _ -> Nothing)                     (fromList [(5,"a"), (3,"b")]) == singleton 5 "a"

updateMinWithKey :: (Key -> a -> Maybe a) -> IntMap a -> IntMap a
updateMinWithKey f t =
  case t of Bin p m l r | m < 0 -> binCheckRight p m l (go f r)
            _ -> go f t
  where
    go f' (Bin p m l r) = binCheckLeft p m (go f' l) r
    go f' (Tip k y) = case f' k y of
                        Just y' -> Tip k y'
                        Nothing -> Nil
    go _ Nil = error "updateMinWithKey Nil"

-- | /O(min(n,W))/. Update the value at the maximal key.
--
-- > updateMaxWithKey (\ k a -> Just ((show k) ++ ":" ++ a)) (fromList [(5,"a"), (3,"b")]) == fromList [(3,"b"), (5,"5:a")]
-- > updateMaxWithKey (\ _ _ -> Nothing)                     (fromList [(5,"a"), (3,"b")]) == singleton 3 "b"

updateMaxWithKey :: (Key -> a -> Maybe a) -> IntMap a -> IntMap a
updateMaxWithKey f t =
  case t of Bin p m l r | m < 0 -> binCheckLeft p m (go f l) r
            _ -> go f t
  where
    go f' (Bin p m l r) = binCheckRight p m l (go f' r)
    go f' (Tip k y) = case f' k y of
                        Just y' -> Tip k y'
                        Nothing -> Nil
    go _ Nil = error "updateMaxWithKey Nil"


data View a = View {-# UNPACK #-} !Key a !(IntMap a)

-- | /O(min(n,W))/. Retrieves the maximal (key,value) pair of the map, and
-- the map stripped of that element, or 'Nothing' if passed an empty map.
--
-- > maxViewWithKey (fromList [(5,"a"), (3,"b")]) == Just ((5,"a"), singleton 3 "b")
-- > maxViewWithKey empty == Nothing

maxViewWithKey :: IntMap a -> Maybe ((Key, a), IntMap a)
maxViewWithKey t =
  case t of
    Nil -> Nothing
    Bin p m l r | m < 0 ->
      Just $ case go l of View k a l' -> ((k, a), binCheckLeft p m l' r)
    _ -> Just $ case go t of View k a t' -> ((k, a), t')
  where
    go (Bin p m l r) =
        case go r of View k a r' -> View k a (binCheckRight p m l r')
    go (Tip k y) = View k y Nil
    go Nil = error "maxViewWithKey Nil"

-- | /O(min(n,W))/. Retrieves the minimal (key,value) pair of the map, and
-- the map stripped of that element, or 'Nothing' if passed an empty map.
--
-- > minViewWithKey (fromList [(5,"a"), (3,"b")]) == Just ((3,"b"), singleton 5 "a")
-- > minViewWithKey empty == Nothing

minViewWithKey :: IntMap a -> Maybe ((Key, a), IntMap a)
minViewWithKey t =
  case t of
    Nil -> Nothing
    Bin p m l r | m < 0 ->
      Just $ case go r of View k a r' -> ((k, a), binCheckRight p m l r')
    _ -> Just $ case go t of View k a t' -> ((k, a), t')
  where
    go (Bin p m l r) =
        case go l of View k a l' -> View k a (binCheckLeft p m l' r)
    go (Tip k y) = View k y Nil
    go Nil = error "minViewWithKey Nil"

-- | /O(min(n,W))/. Update the value at the maximal key.
--
-- > updateMax (\ a -> Just ("X" ++ a)) (fromList [(5,"a"), (3,"b")]) == fromList [(3, "b"), (5, "Xa")]
-- > updateMax (\ _ -> Nothing)         (fromList [(5,"a"), (3,"b")]) == singleton 3 "b"

updateMax :: (a -> Maybe a) -> IntMap a -> IntMap a
updateMax f = updateMaxWithKey (const f)

-- | /O(min(n,W))/. Update the value at the minimal key.
--
-- > updateMin (\ a -> Just ("X" ++ a)) (fromList [(5,"a"), (3,"b")]) == fromList [(3, "Xb"), (5, "a")]
-- > updateMin (\ _ -> Nothing)         (fromList [(5,"a"), (3,"b")]) == singleton 5 "a"

updateMin :: (a -> Maybe a) -> IntMap a -> IntMap a
updateMin f = updateMinWithKey (const f)

-- Similar to the Arrow instance.
first :: (a -> c) -> (a, b) -> (c, b)
first f (x,y) = (f x,y)

-- | /O(min(n,W))/. Retrieves the maximal key of the map, and the map
-- stripped of that element, or 'Nothing' if passed an empty map.
maxView :: IntMap a -> Maybe (a, IntMap a)
maxView t = liftM (first snd) (maxViewWithKey t)

-- | /O(min(n,W))/. Retrieves the minimal key of the map, and the map
-- stripped of that element, or 'Nothing' if passed an empty map.
minView :: IntMap a -> Maybe (a, IntMap a)
minView t = liftM (first snd) (minViewWithKey t)

-- | /O(min(n,W))/. Delete and find the maximal element.
deleteFindMax :: IntMap a -> ((Key, a), IntMap a)
deleteFindMax = fromMaybe (error "deleteFindMax: empty map has no maximal element") . maxViewWithKey

-- | /O(min(n,W))/. Delete and find the minimal element.
deleteFindMin :: IntMap a -> ((Key, a), IntMap a)
deleteFindMin = fromMaybe (error "deleteFindMin: empty map has no minimal element") . minViewWithKey

-- | /O(min(n,W))/. The minimal key of the map.
findMin :: IntMap a -> (Key, a)
findMin Nil = error $ "findMin: empty map has no minimal element"
findMin (Tip k v) = (k,v)
findMin (Bin _ m l r)
  | m < 0     = go r
  | otherwise = go l
    where go (Tip k v)      = (k,v)
          go (Bin _ _ l' _) = go l'
          go Nil            = error "findMax Nil"

-- | /O(min(n,W))/. The maximal key of the map.
findMax :: IntMap a -> (Key, a)
findMax Nil = error $ "findMax: empty map has no maximal element"
findMax (Tip k v) = (k,v)
findMax (Bin _ m l r)
  | m < 0     = go l
  | otherwise = go r
    where go (Tip k v)      = (k,v)
          go (Bin _ _ _ r') = go r'
          go Nil            = error "findMax Nil"

-- | /O(min(n,W))/. Delete the minimal key. Returns an empty map if the map is empty.
--
-- Note that this is a change of behaviour for consistency with 'Data.Map.Map' &#8211;
-- versions prior to 0.5 threw an error if the 'IntMap' was already empty.
deleteMin :: IntMap a -> IntMap a
deleteMin = maybe Nil snd . minView

-- | /O(min(n,W))/. Delete the maximal key. Returns an empty map if the map is empty.
--
-- Note that this is a change of behaviour for consistency with 'Data.Map.Map' &#8211;
-- versions prior to 0.5 threw an error if the 'IntMap' was already empty.
deleteMax :: IntMap a -> IntMap a
deleteMax = maybe Nil snd . maxView


{--------------------------------------------------------------------
  Submap
--------------------------------------------------------------------}
-- | /O(n+m)/. Is this a proper submap? (ie. a submap but not equal).
-- Defined as (@'isProperSubmapOf' = 'isProperSubmapOfBy' (==)@).
isProperSubmapOf :: Eq a => IntMap a -> IntMap a -> Bool
isProperSubmapOf m1 m2
  = isProperSubmapOfBy (==) m1 m2

{- | /O(n+m)/. Is this a proper submap? (ie. a submap but not equal).
 The expression (@'isProperSubmapOfBy' f m1 m2@) returns 'True' when
 @m1@ and @m2@ are not equal,
 all keys in @m1@ are in @m2@, and when @f@ returns 'True' when
 applied to their respective values. For example, the following
 expressions are all 'True':

  > isProperSubmapOfBy (==) (fromList [(1,1)]) (fromList [(1,1),(2,2)])
  > isProperSubmapOfBy (<=) (fromList [(1,1)]) (fromList [(1,1),(2,2)])

 But the following are all 'False':

  > isProperSubmapOfBy (==) (fromList [(1,1),(2,2)]) (fromList [(1,1),(2,2)])
  > isProperSubmapOfBy (==) (fromList [(1,1),(2,2)]) (fromList [(1,1)])
  > isProperSubmapOfBy (<)  (fromList [(1,1)])       (fromList [(1,1),(2,2)])
-}
isProperSubmapOfBy :: (a -> b -> Bool) -> IntMap a -> IntMap b -> Bool
isProperSubmapOfBy predicate t1 t2
  = case submapCmp predicate t1 t2 of
      LT -> True
      _  -> False

submapCmp :: (a -> b -> Bool) -> IntMap a -> IntMap b -> Ordering
submapCmp predicate t1@(Bin p1 m1 l1 r1) (Bin p2 m2 l2 r2)
  | shorter m1 m2  = GT
  | shorter m2 m1  = submapCmpLt
  | p1 == p2       = submapCmpEq
  | otherwise      = GT  -- disjoint
  where
    submapCmpLt | nomatch p1 p2 m2  = GT
                | zero p1 m2        = submapCmp predicate t1 l2
                | otherwise         = submapCmp predicate t1 r2
    submapCmpEq = case (submapCmp predicate l1 l2, submapCmp predicate r1 r2) of
                    (GT,_ ) -> GT
                    (_ ,GT) -> GT
                    (EQ,EQ) -> EQ
                    _       -> LT

submapCmp _         (Bin _ _ _ _) _  = GT
submapCmp predicate (Tip kx x) (Tip ky y)
  | (kx == ky) && predicate x y = EQ
  | otherwise                   = GT  -- disjoint
submapCmp predicate (Tip k x) t
  = case lookup k t of
     Just y | predicate x y -> LT
     _                      -> GT -- disjoint
submapCmp _    Nil Nil = EQ
submapCmp _    Nil _   = LT

-- | /O(n+m)/. Is this a submap?
-- Defined as (@'isSubmapOf' = 'isSubmapOfBy' (==)@).
isSubmapOf :: Eq a => IntMap a -> IntMap a -> Bool
isSubmapOf m1 m2
  = isSubmapOfBy (==) m1 m2

{- | /O(n+m)/.
 The expression (@'isSubmapOfBy' f m1 m2@) returns 'True' if
 all keys in @m1@ are in @m2@, and when @f@ returns 'True' when
 applied to their respective values. For example, the following
 expressions are all 'True':

  > isSubmapOfBy (==) (fromList [(1,1)]) (fromList [(1,1),(2,2)])
  > isSubmapOfBy (<=) (fromList [(1,1)]) (fromList [(1,1),(2,2)])
  > isSubmapOfBy (==) (fromList [(1,1),(2,2)]) (fromList [(1,1),(2,2)])

 But the following are all 'False':

  > isSubmapOfBy (==) (fromList [(1,2)]) (fromList [(1,1),(2,2)])
  > isSubmapOfBy (<) (fromList [(1,1)]) (fromList [(1,1),(2,2)])
  > isSubmapOfBy (==) (fromList [(1,1),(2,2)]) (fromList [(1,1)])
-}
isSubmapOfBy :: (a -> b -> Bool) -> IntMap a -> IntMap b -> Bool
isSubmapOfBy predicate t1@(Bin p1 m1 l1 r1) (Bin p2 m2 l2 r2)
  | shorter m1 m2  = False
  | shorter m2 m1  = match p1 p2 m2 &&
                       if zero p1 m2
                       then isSubmapOfBy predicate t1 l2
                       else isSubmapOfBy predicate t1 r2
  | otherwise      = (p1==p2) && isSubmapOfBy predicate l1 l2 && isSubmapOfBy predicate r1 r2
isSubmapOfBy _         (Bin _ _ _ _) _ = False
isSubmapOfBy predicate (Tip k x) t     = case lookup k t of
                                         Just y  -> predicate x y
                                         Nothing -> False
isSubmapOfBy _         Nil _           = True

{--------------------------------------------------------------------
  Mapping
--------------------------------------------------------------------}
-- | /O(n)/. Map a function over all values in the map.
--
-- > map (++ "x") (fromList [(5,"a"), (3,"b")]) == fromList [(3, "bx"), (5, "ax")]

map :: (a -> b) -> IntMap a -> IntMap b
map f = go
  where
    go (Bin p m l r) = Bin p m (go l) (go r)
    go (Tip k x)     = Tip k (f x)
    go Nil           = Nil

#ifdef __GLASGOW_HASKELL__
{-# NOINLINE [1] map #-}
{-# RULES
"map/map" forall f g xs . map f (map g xs) = map (f . g) xs
 #-}
#endif
#if __GLASGOW_HASKELL__ >= 709
-- Safe coercions were introduced in 7.8, but did not play well with RULES yet.
{-# RULES
"map/coerce" map coerce = coerce
 #-}
#endif

-- | /O(n)/. Map a function over all values in the map.
--
-- > let f key x = (show key) ++ ":" ++ x
-- > mapWithKey f (fromList [(5,"a"), (3,"b")]) == fromList [(3, "3:b"), (5, "5:a")]

mapWithKey :: (Key -> a -> b) -> IntMap a -> IntMap b
mapWithKey f t
  = case t of
      Bin p m l r -> Bin p m (mapWithKey f l) (mapWithKey f r)
      Tip k x     -> Tip k (f k x)
      Nil         -> Nil

#ifdef __GLASGOW_HASKELL__
{-# NOINLINE [1] mapWithKey #-}
{-# RULES
"mapWithKey/mapWithKey" forall f g xs . mapWithKey f (mapWithKey g xs) =
  mapWithKey (\k a -> f k (g k a)) xs
"mapWithKey/map" forall f g xs . mapWithKey f (map g xs) =
  mapWithKey (\k a -> f k (g a)) xs
"map/mapWithKey" forall f g xs . map f (mapWithKey g xs) =
  mapWithKey (\k a -> f (g k a)) xs
 #-}
#endif

-- | /O(n)/.
-- @'traverseWithKey' f s == 'fromList' <$> 'traverse' (\(k, v) -> (,) k <$> f k v) ('toList' m)@
-- That is, behaves exactly like a regular 'traverse' except that the traversing
-- function also has access to the key associated with a value.
--
-- > traverseWithKey (\k v -> if odd k then Just (succ v) else Nothing) (fromList [(1, 'a'), (5, 'e')]) == Just (fromList [(1, 'b'), (5, 'f')])
-- > traverseWithKey (\k v -> if odd k then Just (succ v) else Nothing) (fromList [(2, 'c')])           == Nothing
traverseWithKey :: Applicative t => (Key -> a -> t b) -> IntMap a -> t (IntMap b)
traverseWithKey f = go
  where
    go Nil = pure Nil
    go (Tip k v) = Tip k <$> f k v
    go (Bin p m l r) = liftA2 (Bin p m) (go l) (go r)
{-# INLINE traverseWithKey #-}

-- | /O(n)/. The function @'mapAccum'@ threads an accumulating
-- argument through the map in ascending order of keys.
--
-- > let f a b = (a ++ b, b ++ "X")
-- > mapAccum f "Everything: " (fromList [(5,"a"), (3,"b")]) == ("Everything: ba", fromList [(3, "bX"), (5, "aX")])

mapAccum :: (a -> b -> (a,c)) -> a -> IntMap b -> (a,IntMap c)
mapAccum f = mapAccumWithKey (\a' _ x -> f a' x)

-- | /O(n)/. The function @'mapAccumWithKey'@ threads an accumulating
-- argument through the map in ascending order of keys.
--
-- > let f a k b = (a ++ " " ++ (show k) ++ "-" ++ b, b ++ "X")
-- > mapAccumWithKey f "Everything:" (fromList [(5,"a"), (3,"b")]) == ("Everything: 3-b 5-a", fromList [(3, "bX"), (5, "aX")])

mapAccumWithKey :: (a -> Key -> b -> (a,c)) -> a -> IntMap b -> (a,IntMap c)
mapAccumWithKey f a t
  = mapAccumL f a t

-- | /O(n)/. The function @'mapAccumL'@ threads an accumulating
-- argument through the map in ascending order of keys.
mapAccumL :: (a -> Key -> b -> (a,c)) -> a -> IntMap b -> (a,IntMap c)
mapAccumL f a t
  = case t of
      Bin p m l r -> let (a1,l') = mapAccumL f a l
                         (a2,r') = mapAccumL f a1 r
                     in (a2,Bin p m l' r')
      Tip k x     -> let (a',x') = f a k x in (a',Tip k x')
      Nil         -> (a,Nil)

-- | /O(n)/. The function @'mapAccumR'@ threads an accumulating
-- argument through the map in descending order of keys.
mapAccumRWithKey :: (a -> Key -> b -> (a,c)) -> a -> IntMap b -> (a,IntMap c)
mapAccumRWithKey f a t
  = case t of
      Bin p m l r -> let (a1,r') = mapAccumRWithKey f a r
                         (a2,l') = mapAccumRWithKey f a1 l
                     in (a2,Bin p m l' r')
      Tip k x     -> let (a',x') = f a k x in (a',Tip k x')
      Nil         -> (a,Nil)

-- | /O(n*min(n,W))/.
-- @'mapKeys' f s@ is the map obtained by applying @f@ to each key of @s@.
--
-- The size of the result may be smaller if @f@ maps two or more distinct
-- keys to the same new key.  In this case the value at the greatest of the
-- original keys is retained.
--
-- > mapKeys (+ 1) (fromList [(5,"a"), (3,"b")])                        == fromList [(4, "b"), (6, "a")]
-- > mapKeys (\ _ -> 1) (fromList [(1,"b"), (2,"a"), (3,"d"), (4,"c")]) == singleton 1 "c"
-- > mapKeys (\ _ -> 3) (fromList [(1,"b"), (2,"a"), (3,"d"), (4,"c")]) == singleton 3 "c"

mapKeys :: (Key->Key) -> IntMap a -> IntMap a
mapKeys f = fromList . foldrWithKey (\k x xs -> (f k, x) : xs) []

-- | /O(n*min(n,W))/.
-- @'mapKeysWith' c f s@ is the map obtained by applying @f@ to each key of @s@.
--
-- The size of the result may be smaller if @f@ maps two or more distinct
-- keys to the same new key.  In this case the associated values will be
-- combined using @c@.
--
-- > mapKeysWith (++) (\ _ -> 1) (fromList [(1,"b"), (2,"a"), (3,"d"), (4,"c")]) == singleton 1 "cdab"
-- > mapKeysWith (++) (\ _ -> 3) (fromList [(1,"b"), (2,"a"), (3,"d"), (4,"c")]) == singleton 3 "cdab"

mapKeysWith :: (a -> a -> a) -> (Key->Key) -> IntMap a -> IntMap a
mapKeysWith c f
  = fromListWith c . foldrWithKey (\k x xs -> (f k, x) : xs) []

-- | /O(n*min(n,W))/.
-- @'mapKeysMonotonic' f s == 'mapKeys' f s@, but works only when @f@
-- is strictly monotonic.
-- That is, for any values @x@ and @y@, if @x@ < @y@ then @f x@ < @f y@.
-- /The precondition is not checked./
-- Semi-formally, we have:
--
-- > and [x < y ==> f x < f y | x <- ls, y <- ls]
-- >                     ==> mapKeysMonotonic f s == mapKeys f s
-- >     where ls = keys s
--
-- This means that @f@ maps distinct original keys to distinct resulting keys.
-- This function has slightly better performance than 'mapKeys'.
--
-- > mapKeysMonotonic (\ k -> k * 2) (fromList [(5,"a"), (3,"b")]) == fromList [(6, "b"), (10, "a")]

mapKeysMonotonic :: (Key->Key) -> IntMap a -> IntMap a
mapKeysMonotonic f
  = fromDistinctAscList . foldrWithKey (\k x xs -> (f k, x) : xs) []

{--------------------------------------------------------------------
  Filter
--------------------------------------------------------------------}
-- | /O(n)/. Filter all values that satisfy some predicate.
--
-- > filter (> "a") (fromList [(5,"a"), (3,"b")]) == singleton 3 "b"
-- > filter (> "x") (fromList [(5,"a"), (3,"b")]) == empty
-- > filter (< "a") (fromList [(5,"a"), (3,"b")]) == empty

filter :: (a -> Bool) -> IntMap a -> IntMap a
filter p m
  = filterWithKey (\_ x -> p x) m

-- | /O(n)/. Filter all keys\/values that satisfy some predicate.
--
-- > filterWithKey (\k _ -> k > 4) (fromList [(5,"a"), (3,"b")]) == singleton 5 "a"

filterWithKey :: (Key -> a -> Bool) -> IntMap a -> IntMap a
filterWithKey predicate = go
    where
    go Nil           = Nil
    go t@(Tip k x)   = if predicate k x then t else Nil
    go (Bin p m l r) = bin p m (go l) (go r)

-- | /O(n)/. Partition the map according to some predicate. The first
-- map contains all elements that satisfy the predicate, the second all
-- elements that fail the predicate. See also 'split'.
--
-- > partition (> "a") (fromList [(5,"a"), (3,"b")]) == (singleton 3 "b", singleton 5 "a")
-- > partition (< "x") (fromList [(5,"a"), (3,"b")]) == (fromList [(3, "b"), (5, "a")], empty)
-- > partition (> "x") (fromList [(5,"a"), (3,"b")]) == (empty, fromList [(3, "b"), (5, "a")])

partition :: (a -> Bool) -> IntMap a -> (IntMap a,IntMap a)
partition p m
  = partitionWithKey (\_ x -> p x) m

-- | /O(n)/. Partition the map according to some predicate. The first
-- map contains all elements that satisfy the predicate, the second all
-- elements that fail the predicate. See also 'split'.
--
-- > partitionWithKey (\ k _ -> k > 3) (fromList [(5,"a"), (3,"b")]) == (singleton 5 "a", singleton 3 "b")
-- > partitionWithKey (\ k _ -> k < 7) (fromList [(5,"a"), (3,"b")]) == (fromList [(3, "b"), (5, "a")], empty)
-- > partitionWithKey (\ k _ -> k > 7) (fromList [(5,"a"), (3,"b")]) == (empty, fromList [(3, "b"), (5, "a")])

partitionWithKey :: (Key -> a -> Bool) -> IntMap a -> (IntMap a,IntMap a)
partitionWithKey predicate0 t0 = toPair $ go predicate0 t0
  where
    go predicate t =
      case t of
        Bin p m l r ->
          let (l1 :*: l2) = go predicate l
              (r1 :*: r2) = go predicate r
          in bin p m l1 r1 :*: bin p m l2 r2
        Tip k x
          | predicate k x -> (t :*: Nil)
          | otherwise     -> (Nil :*: t)
        Nil -> (Nil :*: Nil)

-- | /O(n)/. Map values and collect the 'Just' results.
--
-- > let f x = if x == "a" then Just "new a" else Nothing
-- > mapMaybe f (fromList [(5,"a"), (3,"b")]) == singleton 5 "new a"

mapMaybe :: (a -> Maybe b) -> IntMap a -> IntMap b
mapMaybe f = mapMaybeWithKey (\_ x -> f x)

-- | /O(n)/. Map keys\/values and collect the 'Just' results.
--
-- > let f k _ = if k < 5 then Just ("key : " ++ (show k)) else Nothing
-- > mapMaybeWithKey f (fromList [(5,"a"), (3,"b")]) == singleton 3 "key : 3"

mapMaybeWithKey :: (Key -> a -> Maybe b) -> IntMap a -> IntMap b
mapMaybeWithKey f (Bin p m l r)
  = bin p m (mapMaybeWithKey f l) (mapMaybeWithKey f r)
mapMaybeWithKey f (Tip k x) = case f k x of
  Just y  -> Tip k y
  Nothing -> Nil
mapMaybeWithKey _ Nil = Nil

-- | /O(n)/. Map values and separate the 'Left' and 'Right' results.
--
-- > let f a = if a < "c" then Left a else Right a
-- > mapEither f (fromList [(5,"a"), (3,"b"), (1,"x"), (7,"z")])
-- >     == (fromList [(3,"b"), (5,"a")], fromList [(1,"x"), (7,"z")])
-- >
-- > mapEither (\ a -> Right a) (fromList [(5,"a"), (3,"b"), (1,"x"), (7,"z")])
-- >     == (empty, fromList [(5,"a"), (3,"b"), (1,"x"), (7,"z")])

mapEither :: (a -> Either b c) -> IntMap a -> (IntMap b, IntMap c)
mapEither f m
  = mapEitherWithKey (\_ x -> f x) m

-- | /O(n)/. Map keys\/values and separate the 'Left' and 'Right' results.
--
-- > let f k a = if k < 5 then Left (k * 2) else Right (a ++ a)
-- > mapEitherWithKey f (fromList [(5,"a"), (3,"b"), (1,"x"), (7,"z")])
-- >     == (fromList [(1,2), (3,6)], fromList [(5,"aa"), (7,"zz")])
-- >
-- > mapEitherWithKey (\_ a -> Right a) (fromList [(5,"a"), (3,"b"), (1,"x"), (7,"z")])
-- >     == (empty, fromList [(1,"x"), (3,"b"), (5,"a"), (7,"z")])

mapEitherWithKey :: (Key -> a -> Either b c) -> IntMap a -> (IntMap b, IntMap c)
mapEitherWithKey f0 t0 = toPair $ go f0 t0
  where
    go f (Bin p m l r) =
      bin p m l1 r1 :*: bin p m l2 r2
      where
        (l1 :*: l2) = go f l
        (r1 :*: r2) = go f r
    go f (Tip k x) = case f k x of
      Left y  -> (Tip k y :*: Nil)
      Right z -> (Nil :*: Tip k z)
    go _ Nil = (Nil :*: Nil)

-- | /O(min(n,W))/. The expression (@'split' k map@) is a pair @(map1,map2)@
-- where all keys in @map1@ are lower than @k@ and all keys in
-- @map2@ larger than @k@. Any key equal to @k@ is found in neither @map1@ nor @map2@.
--
-- > split 2 (fromList [(5,"a"), (3,"b")]) == (empty, fromList [(3,"b"), (5,"a")])
-- > split 3 (fromList [(5,"a"), (3,"b")]) == (empty, singleton 5 "a")
-- > split 4 (fromList [(5,"a"), (3,"b")]) == (singleton 3 "b", singleton 5 "a")
-- > split 5 (fromList [(5,"a"), (3,"b")]) == (singleton 3 "b", empty)
-- > split 6 (fromList [(5,"a"), (3,"b")]) == (fromList [(3,"b"), (5,"a")], empty)

split :: Key -> IntMap a -> (IntMap a, IntMap a)
split k t =
  case t of
    Bin _ m l r
      | m < 0 ->
        if k >= 0 -- handle negative numbers.
        then
          case go k l of
            (lt :*: gt) ->
              let !lt' = union r lt
              in (lt', gt)
        else
          case go k r of
            (lt :*: gt) ->
              let !gt' = union gt l
              in (lt, gt')
    _ -> case go k t of
          (lt :*: gt) -> (lt, gt)
  where
    go k' t'@(Bin p m l r)
      | nomatch k' p m = if k' > p then t' :*: Nil else Nil :*: t'
      | zero k' m = case go k' l of (lt :*: gt) -> lt :*: union gt r
      | otherwise = case go k' r of (lt :*: gt) -> union l lt :*: gt
    go k' t'@(Tip ky _)
      | k' > ky   = (t' :*: Nil)
      | k' < ky   = (Nil :*: t')
      | otherwise = (Nil :*: Nil)
    go _ Nil = (Nil :*: Nil)


data SplitLookup a = SplitLookup !(IntMap a) !(Maybe a) !(IntMap a)

mapLT :: (IntMap a -> IntMap a) -> SplitLookup a -> SplitLookup a
mapLT f (SplitLookup lt fnd gt) = SplitLookup (f lt) fnd gt
{-# INLINE mapLT #-}

mapGT :: (IntMap a -> IntMap a) -> SplitLookup a -> SplitLookup a
mapGT f (SplitLookup lt fnd gt) = SplitLookup lt fnd (f gt)
{-# INLINE mapGT #-}

-- | /O(min(n,W))/. Performs a 'split' but also returns whether the pivot
-- key was found in the original map.
--
-- > splitLookup 2 (fromList [(5,"a"), (3,"b")]) == (empty, Nothing, fromList [(3,"b"), (5,"a")])
-- > splitLookup 3 (fromList [(5,"a"), (3,"b")]) == (empty, Just "b", singleton 5 "a")
-- > splitLookup 4 (fromList [(5,"a"), (3,"b")]) == (singleton 3 "b", Nothing, singleton 5 "a")
-- > splitLookup 5 (fromList [(5,"a"), (3,"b")]) == (singleton 3 "b", Just "a", empty)
-- > splitLookup 6 (fromList [(5,"a"), (3,"b")]) == (fromList [(3,"b"), (5,"a")], Nothing, empty)

splitLookup :: Key -> IntMap a -> (IntMap a, Maybe a, IntMap a)
splitLookup k t =
  case
    case t of
      Bin _ m l r
        | m < 0 ->
          if k >= 0 -- handle negative numbers.
          then mapLT (union r) (go k l)
          else mapGT (`union` l) (go k r)
      _ -> go k t
  of SplitLookup lt fnd gt -> (lt, fnd, gt)
  where
    go k' t'@(Bin p m l r)
      | nomatch k' p m =
          if k' > p
          then SplitLookup t' Nothing Nil
          else SplitLookup Nil Nothing t'
      | zero k' m = mapGT (`union` r) (go k' l)
      | otherwise = mapLT (union l) (go k' r)
    go k' t'@(Tip ky y)
      | k' > ky   = SplitLookup t'  Nothing  Nil
      | k' < ky   = SplitLookup Nil Nothing  t'
      | otherwise = SplitLookup Nil (Just y) Nil
    go _ Nil      = SplitLookup Nil Nothing  Nil

{--------------------------------------------------------------------
  Fold
--------------------------------------------------------------------}
-- | /O(n)/. Fold the values in the map using the given right-associative
-- binary operator, such that @'foldr' f z == 'Prelude.foldr' f z . 'elems'@.
--
-- For example,
--
-- > elems map = foldr (:) [] map
--
-- > let f a len = len + (length a)
-- > foldr f 0 (fromList [(5,"a"), (3,"bbb")]) == 4
foldr :: (a -> b -> b) -> b -> IntMap a -> b
foldr f z = \t ->      -- Use lambda t to be inlinable with two arguments only.
  case t of
    Bin _ m l r
      | m < 0 -> go (go z l) r -- put negative numbers before
      | otherwise -> go (go z r) l
    _ -> go z t
  where
    go z' Nil           = z'
    go z' (Tip _ x)     = f x z'
    go z' (Bin _ _ l r) = go (go z' r) l
{-# INLINE foldr #-}

-- | /O(n)/. A strict version of 'foldr'. Each application of the operator is
-- evaluated before using the result in the next application. This
-- function is strict in the starting value.
foldr' :: (a -> b -> b) -> b -> IntMap a -> b
foldr' f z = \t ->      -- Use lambda t to be inlinable with two arguments only.
  case t of
    Bin _ m l r
      | m < 0 -> go (go z l) r -- put negative numbers before
      | otherwise -> go (go z r) l
    _ -> go z t
  where
    go !z' Nil          = z'
    go z' (Tip _ x)     = f x z'
    go z' (Bin _ _ l r) = go (go z' r) l
{-# INLINE foldr' #-}

-- | /O(n)/. Fold the values in the map using the given left-associative
-- binary operator, such that @'foldl' f z == 'Prelude.foldl' f z . 'elems'@.
--
-- For example,
--
-- > elems = reverse . foldl (flip (:)) []
--
-- > let f len a = len + (length a)
-- > foldl f 0 (fromList [(5,"a"), (3,"bbb")]) == 4
foldl :: (a -> b -> a) -> a -> IntMap b -> a
foldl f z = \t ->      -- Use lambda t to be inlinable with two arguments only.
  case t of
    Bin _ m l r
      | m < 0 -> go (go z r) l -- put negative numbers before
      | otherwise -> go (go z l) r
    _ -> go z t
  where
    go z' Nil           = z'
    go z' (Tip _ x)     = f z' x
    go z' (Bin _ _ l r) = go (go z' l) r
{-# INLINE foldl #-}

-- | /O(n)/. A strict version of 'foldl'. Each application of the operator is
-- evaluated before using the result in the next application. This
-- function is strict in the starting value.
foldl' :: (a -> b -> a) -> a -> IntMap b -> a
foldl' f z = \t ->      -- Use lambda t to be inlinable with two arguments only.
  case t of
    Bin _ m l r
      | m < 0 -> go (go z r) l -- put negative numbers before
      | otherwise -> go (go z l) r
    _ -> go z t
  where
    go !z' Nil          = z'
    go z' (Tip _ x)     = f z' x
    go z' (Bin _ _ l r) = go (go z' l) r
{-# INLINE foldl' #-}

-- | /O(n)/. Fold the keys and values in the map using the given right-associative
-- binary operator, such that
-- @'foldrWithKey' f z == 'Prelude.foldr' ('uncurry' f) z . 'toAscList'@.
--
-- For example,
--
-- > keys map = foldrWithKey (\k x ks -> k:ks) [] map
--
-- > let f k a result = result ++ "(" ++ (show k) ++ ":" ++ a ++ ")"
-- > foldrWithKey f "Map: " (fromList [(5,"a"), (3,"b")]) == "Map: (5:a)(3:b)"
foldrWithKey :: (Key -> a -> b -> b) -> b -> IntMap a -> b
foldrWithKey f z = \t ->      -- Use lambda t to be inlinable with two arguments only.
  case t of
    Bin _ m l r
      | m < 0 -> go (go z l) r -- put negative numbers before
      | otherwise -> go (go z r) l
    _ -> go z t
  where
    go z' Nil           = z'
    go z' (Tip kx x)    = f kx x z'
    go z' (Bin _ _ l r) = go (go z' r) l
{-# INLINE foldrWithKey #-}

-- | /O(n)/. A strict version of 'foldrWithKey'. Each application of the operator is
-- evaluated before using the result in the next application. This
-- function is strict in the starting value.
foldrWithKey' :: (Key -> a -> b -> b) -> b -> IntMap a -> b
foldrWithKey' f z = \t ->      -- Use lambda t to be inlinable with two arguments only.
  case t of
    Bin _ m l r
      | m < 0 -> go (go z l) r -- put negative numbers before
      | otherwise -> go (go z r) l
    _ -> go z t
  where
    go !z' Nil          = z'
    go z' (Tip kx x)    = f kx x z'
    go z' (Bin _ _ l r) = go (go z' r) l
{-# INLINE foldrWithKey' #-}

-- | /O(n)/. Fold the keys and values in the map using the given left-associative
-- binary operator, such that
-- @'foldlWithKey' f z == 'Prelude.foldl' (\\z' (kx, x) -> f z' kx x) z . 'toAscList'@.
--
-- For example,
--
-- > keys = reverse . foldlWithKey (\ks k x -> k:ks) []
--
-- > let f result k a = result ++ "(" ++ (show k) ++ ":" ++ a ++ ")"
-- > foldlWithKey f "Map: " (fromList [(5,"a"), (3,"b")]) == "Map: (3:b)(5:a)"
foldlWithKey :: (a -> Key -> b -> a) -> a -> IntMap b -> a
foldlWithKey f z = \t ->      -- Use lambda t to be inlinable with two arguments only.
  case t of
    Bin _ m l r
      | m < 0 -> go (go z r) l -- put negative numbers before
      | otherwise -> go (go z l) r
    _ -> go z t
  where
    go z' Nil           = z'
    go z' (Tip kx x)    = f z' kx x
    go z' (Bin _ _ l r) = go (go z' l) r
{-# INLINE foldlWithKey #-}

-- | /O(n)/. A strict version of 'foldlWithKey'. Each application of the operator is
-- evaluated before using the result in the next application. This
-- function is strict in the starting value.
foldlWithKey' :: (a -> Key -> b -> a) -> a -> IntMap b -> a
foldlWithKey' f z = \t ->      -- Use lambda t to be inlinable with two arguments only.
  case t of
    Bin _ m l r
      | m < 0 -> go (go z r) l -- put negative numbers before
      | otherwise -> go (go z l) r
    _ -> go z t
  where
    go !z' Nil          = z'
    go z' (Tip kx x)    = f z' kx x
    go z' (Bin _ _ l r) = go (go z' l) r
{-# INLINE foldlWithKey' #-}

-- | /O(n)/. Fold the keys and values in the map using the given monoid, such that
--
-- @'foldMapWithKey' f = 'Prelude.fold' . 'mapWithKey' f@
--
-- This can be an asymptotically faster than 'foldrWithKey' or 'foldlWithKey' for some monoids.
foldMapWithKey :: Monoid m => (Key -> a -> m) -> IntMap a -> m
foldMapWithKey f = go
  where
    go Nil           = mempty
    go (Tip kx x)    = f kx x
    go (Bin _ _ l r) = go l `mappend` go r
{-# INLINE foldMapWithKey #-}

{--------------------------------------------------------------------
  List variations
--------------------------------------------------------------------}
-- | /O(n)/.
-- Return all elements of the map in the ascending order of their keys.
-- Subject to list fusion.
--
-- > elems (fromList [(5,"a"), (3,"b")]) == ["b","a"]
-- > elems empty == []

elems :: IntMap a -> [a]
elems = foldr (:) []

-- | /O(n)/. Return all keys of the map in ascending order. Subject to list
-- fusion.
--
-- > keys (fromList [(5,"a"), (3,"b")]) == [3,5]
-- > keys empty == []

keys  :: IntMap a -> [Key]
keys = foldrWithKey (\k _ ks -> k : ks) []

-- | /O(n)/. An alias for 'toAscList'. Returns all key\/value pairs in the
-- map in ascending key order. Subject to list fusion.
--
-- > assocs (fromList [(5,"a"), (3,"b")]) == [(3,"b"), (5,"a")]
-- > assocs empty == []

assocs :: IntMap a -> [(Key,a)]
assocs = toAscList

-- | /O(n*min(n,W))/. The set of all keys of the map.
--
-- > keysSet (fromList [(5,"a"), (3,"b")]) == Data.IntSet.fromList [3,5]
-- > keysSet empty == Data.IntSet.empty

keysSet :: IntMap a -> IntSet.IntSet
keysSet Nil = IntSet.Nil
keysSet (Tip kx _) = IntSet.singleton kx
keysSet (Bin p m l r)
  | m .&. IntSet.suffixBitMask == 0 = IntSet.Bin p m (keysSet l) (keysSet r)
  | otherwise = IntSet.Tip (p .&. IntSet.prefixBitMask) (computeBm (computeBm 0 l) r)
  where computeBm !acc (Bin _ _ l' r') = computeBm (computeBm acc l') r'
        computeBm acc (Tip kx _) = acc .|. IntSet.bitmapOf kx
        computeBm _   Nil = error "Data.IntSet.keysSet: Nil"

-- | /O(n)/. Build a map from a set of keys and a function which for each key
-- computes its value.
--
-- > fromSet (\k -> replicate k 'a') (Data.IntSet.fromList [3, 5]) == fromList [(5,"aaaaa"), (3,"aaa")]
-- > fromSet undefined Data.IntSet.empty == empty

fromSet :: (Key -> a) -> IntSet.IntSet -> IntMap a
fromSet _ IntSet.Nil = Nil
fromSet f (IntSet.Bin p m l r) = Bin p m (fromSet f l) (fromSet f r)
fromSet f (IntSet.Tip kx bm) = buildTree f kx bm (IntSet.suffixBitMask + 1)
  where
    -- This is slightly complicated, as we to convert the dense
    -- representation of IntSet into tree representation of IntMap.
    --
    -- We are given a nonzero bit mask 'bmask' of 'bits' bits with
    -- prefix 'prefix'. We split bmask into halves corresponding
    -- to left and right subtree. If they are both nonempty, we
    -- create a Bin node, otherwise exactly one of them is nonempty
    -- and we construct the IntMap from that half.
    buildTree g !prefix !bmask bits = case bits of
      0 -> Tip prefix (g prefix)
      _ -> case intFromNat ((natFromInt bits) `shiftRL` 1) of
        bits2
          | bmask .&. ((1 `shiftLL` bits2) - 1) == 0 ->
              buildTree g (prefix + bits2) (bmask `shiftRL` bits2) bits2
          | (bmask `shiftRL` bits2) .&. ((1 `shiftLL` bits2) - 1) == 0 ->
              buildTree g prefix bmask bits2
          | otherwise ->
              Bin prefix bits2
                (buildTree g prefix bmask bits2)
                (buildTree g (prefix + bits2) (bmask `shiftRL` bits2) bits2)

{--------------------------------------------------------------------
  Lists
--------------------------------------------------------------------}
#if __GLASGOW_HASKELL__ >= 708
instance GHCExts.IsList (IntMap a) where
  type Item (IntMap a) = (Key,a)
  fromList = fromList
  toList   = toList
#endif

-- | /O(n)/. Convert the map to a list of key\/value pairs. Subject to list
-- fusion.
--
-- > toList (fromList [(5,"a"), (3,"b")]) == [(3,"b"), (5,"a")]
-- > toList empty == []

toList :: IntMap a -> [(Key,a)]
toList = toAscList

-- | /O(n)/. Convert the map to a list of key\/value pairs where the
-- keys are in ascending order. Subject to list fusion.
--
-- > toAscList (fromList [(5,"a"), (3,"b")]) == [(3,"b"), (5,"a")]

toAscList :: IntMap a -> [(Key,a)]
toAscList = foldrWithKey (\k x xs -> (k,x):xs) []

-- | /O(n)/. Convert the map to a list of key\/value pairs where the keys
-- are in descending order. Subject to list fusion.
--
-- > toDescList (fromList [(5,"a"), (3,"b")]) == [(5,"a"), (3,"b")]

toDescList :: IntMap a -> [(Key,a)]
toDescList = foldlWithKey (\xs k x -> (k,x):xs) []

-- List fusion for the list generating functions.
#if __GLASGOW_HASKELL__
-- The foldrFB and foldlFB are fold{r,l}WithKey equivalents, used for list fusion.
-- They are important to convert unfused methods back, see mapFB in prelude.
foldrFB :: (Key -> a -> b -> b) -> b -> IntMap a -> b
foldrFB = foldrWithKey
{-# INLINE[0] foldrFB #-}
foldlFB :: (a -> Key -> b -> a) -> a -> IntMap b -> a
foldlFB = foldlWithKey
{-# INLINE[0] foldlFB #-}

-- Inline assocs and toList, so that we need to fuse only toAscList.
{-# INLINE assocs #-}
{-# INLINE toList #-}

-- The fusion is enabled up to phase 2 included. If it does not succeed,
-- convert in phase 1 the expanded elems,keys,to{Asc,Desc}List calls back to
-- elems,keys,to{Asc,Desc}List.  In phase 0, we inline fold{lr}FB (which were
-- used in a list fusion, otherwise it would go away in phase 1), and let compiler
-- do whatever it wants with elems,keys,to{Asc,Desc}List -- it was forbidden to
-- inline it before phase 0, otherwise the fusion rules would not fire at all.
{-# NOINLINE[0] elems #-}
{-# NOINLINE[0] keys #-}
{-# NOINLINE[0] toAscList #-}
{-# NOINLINE[0] toDescList #-}
{-# RULES "IntMap.elems" [~1] forall m . elems m = build (\c n -> foldrFB (\_ x xs -> c x xs) n m) #-}
{-# RULES "IntMap.elemsBack" [1] foldrFB (\_ x xs -> x : xs) [] = elems #-}
{-# RULES "IntMap.keys" [~1] forall m . keys m = build (\c n -> foldrFB (\k _ xs -> c k xs) n m) #-}
{-# RULES "IntMap.keysBack" [1] foldrFB (\k _ xs -> k : xs) [] = keys #-}
{-# RULES "IntMap.toAscList" [~1] forall m . toAscList m = build (\c n -> foldrFB (\k x xs -> c (k,x) xs) n m) #-}
{-# RULES "IntMap.toAscListBack" [1] foldrFB (\k x xs -> (k, x) : xs) [] = toAscList #-}
{-# RULES "IntMap.toDescList" [~1] forall m . toDescList m = build (\c n -> foldlFB (\xs k x -> c (k,x) xs) n m) #-}
{-# RULES "IntMap.toDescListBack" [1] foldlFB (\xs k x -> (k, x) : xs) [] = toDescList #-}
#endif


-- | /O(n*min(n,W))/. Create a map from a list of key\/value pairs.
--
-- > fromList [] == empty
-- > fromList [(5,"a"), (3,"b"), (5, "c")] == fromList [(5,"c"), (3,"b")]
-- > fromList [(5,"c"), (3,"b"), (5, "a")] == fromList [(5,"a"), (3,"b")]

fromList :: [(Key,a)] -> IntMap a
fromList xs
  = foldlStrict ins empty xs
  where
    ins t (k,x)  = insert k x t

-- | /O(n*min(n,W))/. Create a map from a list of key\/value pairs with a combining function. See also 'fromAscListWith'.
--
-- > fromListWith (++) [(5,"a"), (5,"b"), (3,"b"), (3,"a"), (5,"c")] == fromList [(3, "ab"), (5, "cba")]
-- > fromListWith (++) [] == empty

fromListWith :: (a -> a -> a) -> [(Key,a)] -> IntMap a
fromListWith f xs
  = fromListWithKey (\_ x y -> f x y) xs

-- | /O(n*min(n,W))/. Build a map from a list of key\/value pairs with a combining function. See also fromAscListWithKey'.
--
-- > let f key new_value old_value = (show key) ++ ":" ++ new_value ++ "|" ++ old_value
-- > fromListWithKey f [(5,"a"), (5,"b"), (3,"b"), (3,"a"), (5,"c")] == fromList [(3, "3:a|b"), (5, "5:c|5:b|a")]
-- > fromListWithKey f [] == empty

fromListWithKey :: (Key -> a -> a -> a) -> [(Key,a)] -> IntMap a
fromListWithKey f xs
  = foldlStrict ins empty xs
  where
    ins t (k,x) = insertWithKey f k x t

-- | /O(n)/. Build a map from a list of key\/value pairs where
-- the keys are in ascending order.
--
-- > fromAscList [(3,"b"), (5,"a")]          == fromList [(3, "b"), (5, "a")]
-- > fromAscList [(3,"b"), (5,"a"), (5,"b")] == fromList [(3, "b"), (5, "b")]

fromAscList :: [(Key,a)] -> IntMap a
fromAscList xs
  = fromAscListWithKey (\_ x _ -> x) xs

-- | /O(n)/. Build a map from a list of key\/value pairs where
-- the keys are in ascending order, with a combining function on equal keys.
-- /The precondition (input list is ascending) is not checked./
--
-- > fromAscListWith (++) [(3,"b"), (5,"a"), (5,"b")] == fromList [(3, "b"), (5, "ba")]

fromAscListWith :: (a -> a -> a) -> [(Key,a)] -> IntMap a
fromAscListWith f xs
  = fromAscListWithKey (\_ x y -> f x y) xs

-- | /O(n)/. Build a map from a list of key\/value pairs where
-- the keys are in ascending order, with a combining function on equal keys.
-- /The precondition (input list is ascending) is not checked./
--
-- > let f key new_value old_value = (show key) ++ ":" ++ new_value ++ "|" ++ old_value
-- > fromAscListWithKey f [(3,"b"), (5,"a"), (5,"b")] == fromList [(3, "b"), (5, "5:b|a")]

fromAscListWithKey :: (Key -> a -> a -> a) -> [(Key,a)] -> IntMap a
fromAscListWithKey _ []         = Nil
fromAscListWithKey f (x0 : xs0) = fromDistinctAscList (combineEq x0 xs0)
  where
    -- [combineEq f xs] combines equal elements with function [f] in an ordered list [xs]
    combineEq z [] = [z]
    combineEq z@(kz,zz) (x@(kx,xx):xs)
      | kx==kz    = let yy = f kx xx zz in combineEq (kx,yy) xs
      | otherwise = z:combineEq x xs

-- | /O(n)/. Build a map from a list of key\/value pairs where
-- the keys are in ascending order and all distinct.
-- /The precondition (input list is strictly ascending) is not checked./
--
-- > fromDistinctAscList [(3,"b"), (5,"a")] == fromList [(3, "b"), (5, "a")]

#if __GLASGOW_HASKELL__
fromDistinctAscList :: forall a. [(Key,a)] -> IntMap a
#else
fromDistinctAscList ::            [(Key,a)] -> IntMap a
#endif
fromDistinctAscList []         = Nil
fromDistinctAscList (z0 : zs0) = work z0 zs0 Nada
  where
    work (kx,vx) []            stk = finish kx (Tip kx vx) stk
    work (kx,vx) (z@(kz,_):zs) stk = reduce z zs (branchMask kx kz) kx (Tip kx vx) stk

#if __GLASGOW_HASKELL__
    reduce :: (Key,a) -> [(Key,a)] -> Mask -> Prefix -> IntMap a -> Stack a -> IntMap a
#endif
    reduce z zs _ px tx Nada = work z zs (Push px tx Nada)
    reduce z zs m px tx stk@(Push py ty stk') =
        let mxy = branchMask px py
            pxy = mask px mxy
        in  if shorter m mxy
            then reduce z zs m pxy (Bin pxy mxy ty tx) stk'
            else work z zs (Push px tx stk)

    finish _  t  Nada = t
    finish px tx (Push py ty stk) = finish p (link py ty px tx) stk
        where m = branchMask px py
              p = mask px m

data Stack a = Push {-# UNPACK #-} !Prefix !(IntMap a) !(Stack a) | Nada


{--------------------------------------------------------------------
  Eq
--------------------------------------------------------------------}
instance Eq a => Eq (IntMap a) where
  t1 == t2  = equal t1 t2
  t1 /= t2  = nequal t1 t2

equal :: Eq a => IntMap a -> IntMap a -> Bool
equal (Bin p1 m1 l1 r1) (Bin p2 m2 l2 r2)
  = (m1 == m2) && (p1 == p2) && (equal l1 l2) && (equal r1 r2)
equal (Tip kx x) (Tip ky y)
  = (kx == ky) && (x==y)
equal Nil Nil = True
equal _   _   = False

nequal :: Eq a => IntMap a -> IntMap a -> Bool
nequal (Bin p1 m1 l1 r1) (Bin p2 m2 l2 r2)
  = (m1 /= m2) || (p1 /= p2) || (nequal l1 l2) || (nequal r1 r2)
nequal (Tip kx x) (Tip ky y)
  = (kx /= ky) || (x/=y)
nequal Nil Nil = False
nequal _   _   = True

#if MIN_VERSION_base(4,9,0)
instance Eq1 IntMap where
  liftEq eq (Bin p1 m1 l1 r1) (Bin p2 m2 l2 r2)
    = (m1 == m2) && (p1 == p2) && (liftEq eq l1 l2) && (liftEq eq r1 r2)
  liftEq eq (Tip kx x) (Tip ky y)
    = (kx == ky) && (eq x y)
  liftEq _eq Nil Nil = True
  liftEq _eq _   _   = False
#endif

{--------------------------------------------------------------------
  Ord
--------------------------------------------------------------------}

instance Ord a => Ord (IntMap a) where
    compare m1 m2 = compare (toList m1) (toList m2)

#if MIN_VERSION_base(4,9,0)
instance Ord1 IntMap where
  liftCompare cmp m n =
    liftCompare (liftCompare cmp) (toList m) (toList n)
#endif

{--------------------------------------------------------------------
  Functor
--------------------------------------------------------------------}

instance Functor IntMap where
    fmap = map

#ifdef __GLASGOW_HASKELL__
    a <$ Bin p m l r = Bin p m (a <$ l) (a <$ r)
    a <$ Tip k _     = Tip k a
    _ <$ Nil         = Nil
#endif

{--------------------------------------------------------------------
  Show
--------------------------------------------------------------------}

instance Show a => Show (IntMap a) where
  showsPrec d m   = showParen (d > 10) $
    showString "fromList " . shows (toList m)

#if MIN_VERSION_base(4,9,0)
instance Show1 IntMap where
    liftShowsPrec sp sl d m =
        showsUnaryWith (liftShowsPrec sp' sl') "fromList" d (toList m)
      where
        sp' = liftShowsPrec sp sl
        sl' = liftShowList sp sl
#endif

{--------------------------------------------------------------------
  Read
--------------------------------------------------------------------}
instance (Read e) => Read (IntMap e) where
#ifdef __GLASGOW_HASKELL__
  readPrec = parens $ prec 10 $ do
    Ident "fromList" <- lexP
    xs <- readPrec
    return (fromList xs)

  readListPrec = readListPrecDefault
#else
  readsPrec p = readParen (p > 10) $ \ r -> do
    ("fromList",s) <- lex r
    (xs,t) <- reads s
    return (fromList xs,t)
#endif

#if MIN_VERSION_base(4,9,0)
instance Read1 IntMap where
    liftReadsPrec rp rl = readsData $
        readsUnaryWith (liftReadsPrec rp' rl') "fromList" fromList
      where
        rp' = liftReadsPrec rp rl
        rl' = liftReadList rp rl
#endif

{--------------------------------------------------------------------
  Typeable
--------------------------------------------------------------------}

INSTANCE_TYPEABLE1(IntMap)

{--------------------------------------------------------------------
  Helpers
--------------------------------------------------------------------}
{--------------------------------------------------------------------
  Link
--------------------------------------------------------------------}
link :: Prefix -> IntMap a -> Prefix -> IntMap a -> IntMap a
link p1 t1 p2 t2
  | zero p1 m = Bin p m t1 t2
  | otherwise = Bin p m t2 t1
  where
    m = branchMask p1 p2
    p = mask p1 m
{-# INLINE link #-}

{--------------------------------------------------------------------
  @bin@ assures that we never have empty trees within a tree.
--------------------------------------------------------------------}
bin :: Prefix -> Mask -> IntMap a -> IntMap a -> IntMap a
bin _ _ l Nil = l
bin _ _ Nil r = r
bin p m l r   = Bin p m l r
{-# INLINE bin #-}

-- binCheckLeft only checks that the left subtree is non-empty
binCheckLeft :: Prefix -> Mask -> IntMap a -> IntMap a -> IntMap a
binCheckLeft _ _ Nil r = r
binCheckLeft p m l r   = Bin p m l r
{-# INLINE binCheckLeft #-}

-- binCheckRight only checks that the right subtree is non-empty
binCheckRight :: Prefix -> Mask -> IntMap a -> IntMap a -> IntMap a
binCheckRight _ _ l Nil = l
binCheckRight p m l r   = Bin p m l r
{-# INLINE binCheckRight #-}

{--------------------------------------------------------------------
  Endian independent bit twiddling
--------------------------------------------------------------------}

-- | Should this key follow the left subtree of a 'Bin' with switching
-- bit @m@? N.B., the answer is only valid when @match i p m@ is true.
zero :: Key -> Mask -> Bool
zero i m
  = (natFromInt i) .&. (natFromInt m) == 0
{-# INLINE zero #-}

nomatch,match :: Key -> Prefix -> Mask -> Bool

-- | Does the key @i@ differ from the prefix @p@ before getting to
-- the switching bit @m@?
nomatch i p m
  = (mask i m) /= p
{-# INLINE nomatch #-}

-- | Does the key @i@ match the prefix @p@ (up to but not including
-- bit @m@)?
match i p m
  = (mask i m) == p
{-# INLINE match #-}


-- | The prefix of key @i@ up to (but not including) the switching
-- bit @m@.
mask :: Key -> Mask -> Prefix
mask i m
  = maskW (natFromInt i) (natFromInt m)
{-# INLINE mask #-}


{--------------------------------------------------------------------
  Big endian operations
--------------------------------------------------------------------}

-- | The prefix of key @i@ up to (but not including) the switching
-- bit @m@.
maskW :: Nat -> Nat -> Prefix
maskW i m
  = intFromNat (i .&. (complement (m-1) `xor` m))
{-# INLINE maskW #-}

-- | Does the left switching bit specify a shorter prefix?
shorter :: Mask -> Mask -> Bool
shorter m1 m2
  = (natFromInt m1) > (natFromInt m2)
{-# INLINE shorter #-}

-- | The first switching bit where the two prefixes disagree.
branchMask :: Prefix -> Prefix -> Mask
branchMask p1 p2
  = intFromNat (highestBitMask (natFromInt p1 `xor` natFromInt p2))
{-# INLINE branchMask #-}

{--------------------------------------------------------------------
  Utilities
--------------------------------------------------------------------}

-- | /O(1)/.  Decompose a map into pieces based on the structure
-- of the underlying tree. This function is useful for consuming a
-- map in parallel.
--
-- No guarantee is made as to the sizes of the pieces; an internal, but
-- deterministic process determines this.  However, it is guaranteed that the
-- pieces returned will be in ascending order (all elements in the first submap
-- less than all elements in the second, and so on).
--
-- Examples:
--
-- > splitRoot (fromList (zip [1..6::Int] ['a'..])) ==
-- >   [fromList [(1,'a'),(2,'b'),(3,'c')],fromList [(4,'d'),(5,'e'),(6,'f')]]
--
-- > splitRoot empty == []
--
--  Note that the current implementation does not return more than two submaps,
--  but you should not depend on this behaviour because it can change in the
--  future without notice.
splitRoot :: IntMap a -> [IntMap a]
splitRoot orig =
  case orig of
    Nil -> []
    x@(Tip _ _) -> [x]
    Bin _ m l r | m < 0 -> [r, l]
                | otherwise -> [l, r]
{-# INLINE splitRoot #-}


{--------------------------------------------------------------------
  Debugging
--------------------------------------------------------------------}
{-# DEPRECATED showTree, showTreeWith
    "These debugging functions will be moved to a separate module in future versions"
    #-}

-- | /O(n)/. Show the tree that implements the map. The tree is shown
-- in a compressed, hanging format.
showTree :: Show a => IntMap a -> String
showTree s
  = showTreeWith True False s


{- | /O(n)/. The expression (@'showTreeWith' hang wide map@) shows
 the tree that implements the map. If @hang@ is
 'True', a /hanging/ tree is shown otherwise a rotated tree is shown. If
 @wide@ is 'True', an extra wide version is shown.
-}
showTreeWith :: Show a => Bool -> Bool -> IntMap a -> String
showTreeWith hang wide t
  | hang      = (showsTreeHang wide [] t) ""
  | otherwise = (showsTree wide [] [] t) ""

showsTree :: Show a => Bool -> [String] -> [String] -> IntMap a -> ShowS
showsTree wide lbars rbars t = case t of
  Bin p m l r ->
    showsTree wide (withBar rbars) (withEmpty rbars) r .
    showWide wide rbars .
    showsBars lbars . showString (showBin p m) . showString "\n" .
    showWide wide lbars .
    showsTree wide (withEmpty lbars) (withBar lbars) l
  Tip k x ->
    showsBars lbars .
    showString " " . shows k . showString ":=" . shows x . showString "\n"
  Nil -> showsBars lbars . showString "|\n"

showsTreeHang :: Show a => Bool -> [String] -> IntMap a -> ShowS
showsTreeHang wide bars t = case t of
  Bin p m l r ->
    showsBars bars . showString (showBin p m) . showString "\n" .
    showWide wide bars .
    showsTreeHang wide (withBar bars) l .
    showWide wide bars .
    showsTreeHang wide (withEmpty bars) r
  Tip k x ->
    showsBars bars .
    showString " " . shows k . showString ":=" . shows x . showString "\n"
  Nil -> showsBars bars . showString "|\n"

showBin :: Prefix -> Mask -> String
showBin _ _
  = "*" -- ++ show (p,m)

showWide :: Bool -> [String] -> String -> String
showWide wide bars
  | wide      = showString (concat (reverse bars)) . showString "|\n"
  | otherwise = id

showsBars :: [String] -> ShowS
showsBars bars
  = case bars of
      [] -> id
      _  -> showString (concat (reverse (tail bars))) . showString node

node :: String
node = "+--"

withBar, withEmpty :: [String] -> [String]
withBar bars   = "|  ":bars
withEmpty bars = "   ":bars<|MERGE_RESOLUTION|>--- conflicted
+++ resolved
@@ -1070,7 +1070,6 @@
         | nomatch p1 p2 m2  = t1
         | zero p1 m2        = withoutKeys t1 l2
         | otherwise         = withoutKeys t1 r2
-<<<<<<< HEAD
 withoutKeys t1@(Bin p1 m1 _ _) (IntSet.Tip p2 bm2) =
     let minbit = bitmapOf p1
         lt_minbit = minbit - 1
@@ -1079,10 +1078,6 @@
     -- TODO(wrengr): should we manually inline/unroll 'updatePrefix'
     -- and 'withoutBM' here, in order to avoid redundant case analyses?
     in updatePrefix p2 t1 $ withoutBM (bm2 .|. lt_minbit .|. gt_maxbit)
-=======
-withoutKeys t1@(Bin _ _ _ _) (IntSet.Tip p2 bm2) =
-    withoutBM t1 p2 bm2 (IntSet.suffixBitMask + 1)
->>>>>>> 1ba6bb51
 withoutKeys t1@(Bin _ _ _ _) IntSet.Nil = t1
 withoutKeys t1@(Tip k1 _) t2
     | k1 `IntSet.member` t2 = Nil
@@ -1090,7 +1085,6 @@
 withoutKeys Nil _ = Nil
 
 
-<<<<<<< HEAD
 updatePrefix
     :: IntSetPrefix -> IntMap a -> (IntMap a -> IntMap a) -> IntMap a
 updatePrefix !kp t@(Bin p m l r) f
@@ -1118,32 +1112,6 @@
     | otherwise = t
 withoutBM _ Nil = Nil
 
-=======
--- TODO(wrengr): Right now this is still pretty naive. It essentially
--- unpacks the 'IntSetBitMap' into a tree-representation, and then
--- calls 'delete' on each element of the set; thus, it is
--- /O(min(m,W) * min(n,W)/. While technically that degenerates to
--- /O(1)/ for a fixed /W/, it's morally equivalent to /O(m * log n)/.
--- Really, we should be able to get this down to /O(n+m)/ just like
--- 'difference' is. One way to do this would be to restrict @t@
--- on the recursive calls, so that the 'lookup's are cheaper. But
--- we should be able to do even better by avoiding the call to
--- 'lookup' entirely.
-withoutBM :: IntMap a -> IntSetPrefix -> IntSetBitMap -> Key -> IntMap a
-withoutBM t !prefix !_ 0 = delete prefix t
-withoutBM t prefix bmask bits =
-    case intFromNat (natFromInt bits `shiftRL` 1) of
-    bits2
-      | bmask .&. (shiftLL 1 bits2 - 1) == 0 ->
-          withoutBM t (prefix + bits2) (shiftRL bmask bits2) bits2
-      | shiftRL bmask bits2 .&. (shiftLL 1 bits2 - 1) == 0 ->
-          withoutBM t prefix bmask bits2
-      | otherwise ->
-          -- withoutKeys t (bin prefix bits2 _ _)
-          withoutBM
-            (withoutBM t (prefix + bits2) (shiftRL bmask bits2) bits2)
-            prefix bmask bits2
->>>>>>> 1ba6bb51
 
 {--------------------------------------------------------------------
   Intersection
@@ -1195,15 +1163,8 @@
 restrictKeys Nil _ = Nil
 
 
-<<<<<<< HEAD
 -- | /O(min(n,W))/. Restrict to the sub-map with all keys matching
 -- a key prefix.
-=======
-type IntSetPrefix = Int
-type IntSetBitMap = Word
-
--- | Find the sub-tree of @t@ which matches the prefix @kp@.
->>>>>>> 1ba6bb51
 lookupPrefix :: IntSetPrefix -> IntMap a -> IntMap a
 lookupPrefix !kp t@(Bin p m l r)
     | m .&. IntSet.suffixBitMask /= 0 =
@@ -1230,14 +1191,6 @@
     | otherwise = Nil
 restrictBM _ Nil = Nil
 
-<<<<<<< HEAD
-=======
-
-bitmapOf :: Int -> IntSetBitMap
-bitmapOf x = shiftLL 1 (x .&. IntSet.suffixBitMask)
-{-# INLINE bitmapOf #-}
-
->>>>>>> 1ba6bb51
 
 -- | /O(n+m)/. The intersection with a combining function.
 --
